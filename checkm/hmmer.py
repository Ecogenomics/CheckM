<<<<<<< HEAD
###############################################################################
#
# hmmer.py - runs HMMER and provides functions for parsing output
#
###############################################################################
#                                                                             #
#    This program is free software: you can redistribute it and/or modify     #
#    it under the terms of the GNU General Public License as published by     #
#    the Free Software Foundation, either version 3 of the License, or        #
#    (at your option) any later version.                                      #
#                                                                             #
#    This program is distributed in the hope that it will be useful,          #
#    but WITHOUT ANY WARRANTY; without even the implied warranty of           #
#    MERCHANTABILITY or FITNESS FOR A PARTICULAR PURPOSE.  See the            #
#    GNU General Public License for more details.                             #
#                                                                             #
#    You should have received a copy of the GNU General Public License        #
#    along with this program. If not, see <http://www.gnu.org/licenses/>.     #
#                                                                             #
###############################################################################

import os
import sys
import logging
import subprocess
from re import split as re_split


class FormatError(BaseException):
    pass


class HMMERError(BaseException):
    pass


class HMMMERModeError(BaseException):
    pass


class HMMERRunner():
    """Wrapper for running HMMER3."""
    def __init__(self, mode="dom"):
        self.logger = logging.getLogger()

        # make sure HMMER is installed
        self.checkForHMMER()

        # set the mode
        if mode == "dom":
            self.mode = 'domtblout'
        elif mode == "tbl":
            self.mode = 'tblout'
        elif mode == 'align':
            self.mode = 'align'
        elif mode == 'fetch':
            self.mode = 'fetch'
        else:
            raise HMMMERModeError("Mode %s not understood" % mode)

    def search(self, db, query, tableOut, hmmerOut, cmdlineOptions='', bKeepOutput=True):
        """Run hmmsearch"""
        # make the output dir and files
        if self.mode != 'domtblout' and self.mode != 'tblout':
            raise HMMMERModeError("Mode %s not compatible with search" % self.mode)

        if not bKeepOutput:
            hmmerOut = '/dev/null'

        cmd = ('hmmsearch --%s %s %s %s %s > %s' % (self.mode, tableOut, cmdlineOptions, db, query, hmmerOut))
        os.system(cmd)

    def align(self, db, query, outputFile, writeMode='>', outputFormat='PSIBLAST', trim=True):
        """Run hmmalign"""
        if self.mode != 'align':
            raise HMMMERModeError("Mode %s not compatible with align" % self.mode)

        # build up the option string
        opts = ''
        if trim:
            opts += ' --trim '

        # run hmmer
        cmd = 'hmmalign --allcol %s --outformat %s %s %s %s %s' % (opts, outputFormat, db, query, writeMode, outputFile)
        rtn = os.system(cmd)
        if rtn == 256:
            # assume user has a newer version of HMMER (>= 3.1b1) and the allcol parameter is no longer valid
            cmd = cmd.replace('--allcol', '')
            os.system(cmd)

    def fetch(self, db, key, fetchFileName, bKeyFile=False):
        """Run hmmfetch"""
        if self.mode != 'fetch':
            raise HMMMERModeError("Mode %s not compatible with fetch" % self.mode)

        keyFileOpt = ''
        if bKeyFile:
            keyFileOpt = '-f'

        os.system('hmmfetch ' + keyFileOpt + ' %s %s > %s' % (db, key, fetchFileName))

    def press(self, hmmModelFile):
        """Press a HMM file."""
        os.system('hmmpress %s > /dev/null' % hmmModelFile)

    def index(self, hmmModelFile):
        """Index a HMM file."""
        if self.mode != 'fetch':
            raise HMMMERModeError("Mode %s not compatible with fetch" % self.mode)

        os.system('hmmfetch --index %s > /dev/null' % hmmModelFile)

    def checkForHMMER(self):
        """Check to see if HMMER is on the system path."""
        try:
            subprocess.call(['hmmsearch', '-h'], stdout=open(os.devnull, 'w'), stderr=subprocess.STDOUT)
        except:
            self.logger.error("  [Error] Make sure HMMER executables (e.g., hmmsearch, hmmfetch) are on your system path.")
            sys.exit()


class HMMERParser():
    """Parses tabular output."""
    def __init__(self, fileHandle, mode='dom'):
        self.handle = fileHandle
        if mode == 'dom':
            self.mode = 'domtblout'
        elif mode == 'tbl':
            self.mode = 'tblout'
        else:
            raise HMMERError("Mode %s not understood, please use 'dom' or 'tbl'" % mode)

    def __next__(self):
        """Process each hit in the file."""
        while 1:
            if self.mode == 'domtblout':
                hit = self.readHitsDOM()
            elif self.mode == 'tblout':
                hit = self.readHitsTBL()
            else:
                raise HMMERError("Mode %s not understood" % self.mode)

            if hit == {}:
                return None
            else:
                return hit

    def readHitsTBL(self):
        """Process single hit in tblout format."""
        """
We expect line to look like:
NODE_110054_length_1926_cov_24.692627_41_3 -          Ribosomal_S9         PF00380.14   5.9e-48  158.7   0.0   6.7e-48  158.5   0.0   1.0   1   0   0   1   1   1   1 # 1370 # 1756 # 1 # ID=41_3;partial=00;start_type=ATG;rbs_motif=None;rbs_spacer=None
        """
        while (1):
            line = self.handle.readline().rstrip()
            try:
                if line[0] != '#' and len(line) != 0:
                    dMatch = re_split(r'\s+', line.rstrip())
                    if len(dMatch) < 19:
                        raise FormatError("Error processing line:\n%s" % (line))
                    refined_match = dMatch[0:18] + [" ".join([str(i) for i in dMatch[18:]])]
                    return HmmerHitTBL(refined_match)
            except IndexError:
                return {}

    def readHitsDOM(self):
        """Process single hit in domtblout format."""
        """
We expect the line to look like:
NODE_925902_length_6780_cov_18.428171_754_2 -            399 PGK                  PF00162.14   384  2.2e-164  543.7   0.1   1   1  1.3e-167  2.5e-164  543.5   0.1     1   384     9   386     9   386 1.00 # 1767 # 2963 # -1 # ID=754_2;partial=00;start_type=ATG;rbs_motif=AGGA;rbs_spacer=5-10bp
        """
        while (1):
            line = self.handle.readline().rstrip()
            try:
                if line[0] != '#' and len(line) != 0:
                    dMatch = re_split(r'\s+', line.rstrip())
                    if len(dMatch) < 23:
                        raise FormatError("Error processing line:\n%s" % (line))
                    refined_match = dMatch[0:22] + [" ".join([str(i) for i in dMatch[22:]])]
                    return HmmerHitDOM(refined_match)
            except IndexError:
                return {}


class HmmerHitTBL():
    """Encapsulate a HMMER hit given in tblout format."""
    def __init__(self, values):
        if len(values) == 19:
            self.target_name = values[0]
            self.target_accession = values[1]
            self.query_name = values[2]

            self.query_accession = values[3]
            if self.query_accession == '-':
                self.query_accession = self.query_name

            self.full_e_value = float(values[4])
            self.full_score = float(values[5])
            self.full_bias = float(values[6])
            self.best_e_value = float(values[7])
            self.best_score = float(values[8])
            self.best_bias = float(values[9])
            self.exp = float(values[10])
            self.reg = int(values[11])
            self.clu = int(values[12])
            self.ov = int(values[13])
            self.env = int(values[14])
            self.dom = int(values[15])
            self.rep = int(values[16])
            self.inc = int(values[17])
            self.target_description = values[18]

    def __str__(self):
        return "\t".join([self.target_name,
                          self.target_accession,
                          self.query_name,
                          self.query_accession,
                          str(self.full_e_value),
                          str(self.full_score),
                          str(self.full_bias),
                          str(self.best_e_value),
                          str(self.best_score),
                          str(self.best_bias),
                          str(self.exp),
                          str(self.reg),
                          str(self.clu),
                          str(self.ov),
                          str(self.env),
                          str(self.dom),
                          str(self.rep),
                          str(self.inc),
                          self.target_description
                          ]
                         )


class HmmerHitDOM():
    """Encapsulate a HMMER hit given in domtblout format."""
    def __init__(self, values):
        if len(values) == 23:
            self.target_name = values[0]
            self.target_accession = values[1]
            self.target_length = int(values[2])
            self.query_name = values[3]

            self.query_accession = values[4]
            if self.query_accession == '-':
                self.query_accession = self.query_name

            self.query_length = int(values[5])
            self.full_e_value = float(values[6])
            self.full_score = float(values[7])
            self.full_bias = float(values[8])
            self.dom = int(values[9])
            self.ndom = int(values[10])
            self.c_evalue = float(values[11])
            self.i_evalue = float(values[12])
            self.dom_score = float(values[13])
            self.dom_bias = float(values[14])
            self.hmm_from = int(values[15])
            self.hmm_to = int(values[16])
            self.ali_from = int(values[17])
            self.ali_to = int(values[18])
            self.env_from = int(values[19])
            self.env_to = int(values[20])
            self.acc = float(values[21])
            self.target_description = values[22]

    def __str__(self):
        return "\t".join([self.target_name,
                          self.target_accession,
                          str(self.target_length),
                          self.query_name,
                          self.query_accession,
                          str(self.query_length),
                          str(self.full_e_value),
                          str(self.full_score),
                          str(self.full_bias),
                          str(self.dom),
                          str(self.ndom),
                          str(self.c_evalue),
                          str(self.i_evalue),
                          str(self.dom_score),
                          str(self.dom_bias),
                          str(self.hmm_from),
                          str(self.hmm_to),
                          str(self.ali_from),
                          str(self.ali_to),
                          str(self.env_from),
                          str(self.env_to),
                          str(self.acc),
                          self.target_description]
                         )
=======
###############################################################################
#
# hmmer.py - runs HMMER and provides functions for parsing output
#
###############################################################################
#                                                                             #
#    This program is free software: you can redistribute it and/or modify     #
#    it under the terms of the GNU General Public License as published by     #
#    the Free Software Foundation, either version 3 of the License, or        #
#    (at your option) any later version.                                      #
#                                                                             #
#    This program is distributed in the hope that it will be useful,          #
#    but WITHOUT ANY WARRANTY; without even the implied warranty of           #
#    MERCHANTABILITY or FITNESS FOR A PARTICULAR PURPOSE.  See the            #
#    GNU General Public License for more details.                             #
#                                                                             #
#    You should have received a copy of the GNU General Public License        #
#    along with this program. If not, see <http://www.gnu.org/licenses/>.     #
#                                                                             #
###############################################################################

import os
import sys
import logging
import subprocess
from re import split as re_split


class FormatError(BaseException):
    pass


class HMMERError(BaseException):
    pass


class HMMMERModeError(BaseException):
    pass


class HMMERRunner():
    """Wrapper for running HMMER3."""
    def __init__(self, mode="dom"):
        self.logger = logging.getLogger()

        # make sure HMMER is installed
        self.checkForHMMER()

        # set the mode
        if mode == "dom":
            self.mode = 'domtblout'
        elif mode == "tbl":
            self.mode = 'tblout'
        elif mode == 'align':
            self.mode = 'align'
        elif mode == 'fetch':
            self.mode = 'fetch'
        else:
            raise HMMMERModeError("Mode %s not understood" % mode)

    def search(self, db, query, tableOut, hmmerOut, cmdlineOptions='', bKeepOutput=True):
        """Run hmmsearch"""
        # make the output dir and files
        if self.mode != 'domtblout' and self.mode != 'tblout':
            raise HMMMERModeError("Mode %s not compatible with search" % self.mode)

        if not bKeepOutput:
            hmmerOut = '/dev/null'

        cmd = ('hmmsearch --%s %s %s %s %s > %s' % (self.mode, tableOut, cmdlineOptions, db, query, hmmerOut))
        os.system(cmd)

    def align(self, db, query, outputFile, writeMode='>', outputFormat='PSIBLAST', trim=True):
        """Run hmmalign"""
        if self.mode != 'align':
            raise HMMMERModeError("Mode %s not compatible with align" % self.mode)

        # build up the option string
        opts = ''
        if trim:
            opts += ' --trim '

        # run hmmer
        cmd = 'hmmalign --allcol %s --outformat %s %s %s %s %s' % (opts, outputFormat, db, query, writeMode, outputFile)
        rtn = os.system(cmd)
        if rtn == 256:
            # assume user has a newer version of HMMER (>= 3.1b1) and the allcol parameter is no longer valid
            cmd = cmd.replace('--allcol', '')
            os.system(cmd)

    def fetch(self, db, key, fetchFileName, bKeyFile=False):
        """Run hmmfetch"""
        if self.mode != 'fetch':
            raise HMMMERModeError("Mode %s not compatible with fetch" % self.mode)

        keyFileOpt = ''
        if bKeyFile:
            keyFileOpt = '-f'

        os.system('hmmfetch ' + keyFileOpt + ' %s %s > %s' % (db, key, fetchFileName))

    def press(self, hmmModelFile):
        """Press a HMM file."""
        os.system('hmmpress %s > /dev/null' % hmmModelFile)

    def index(self, hmmModelFile):
        """Index a HMM file."""
        if self.mode != 'fetch':
            raise HMMMERModeError("Mode %s not compatible with fetch" % self.mode)

        os.system('hmmfetch --index %s > /dev/null' % hmmModelFile)

    def checkForHMMER(self):
        """Check to see if HMMER is on the system path."""
        try:
            subprocess.call(['hmmsearch', '-h'], stdout=open(os.devnull, 'w'), stderr=subprocess.STDOUT)
        except:
            self.logger.error("  [Error] Make sure HMMER executables (e.g., hmmsearch, hmmfetch) are on your system path.")
            sys.exit(1)


class HMMERParser():
    """Parses tabular output."""
    def __init__(self, fileHandle, mode='dom'):
        self.handle = fileHandle
        if mode == 'dom':
            self.mode = 'domtblout'
        elif mode == 'tbl':
            self.mode = 'tblout'
        else:
            raise HMMERError("Mode %s not understood, please use 'dom' or 'tbl'" % mode)

    def next(self):
        """Process each hit in the file."""
        while 1:
            if self.mode == 'domtblout':
                hit = self.readHitsDOM()
            elif self.mode == 'tblout':
                hit = self.readHitsTBL()
            else:
                raise HMMERError("Mode %s not understood" % self.mode)

            if hit == {}:
                return None
            else:
                return hit

    def readHitsTBL(self):
        """Process single hit in tblout format."""
        """
We expect line to look like:
NODE_110054_length_1926_cov_24.692627_41_3 -          Ribosomal_S9         PF00380.14   5.9e-48  158.7   0.0   6.7e-48  158.5   0.0   1.0   1   0   0   1   1   1   1 # 1370 # 1756 # 1 # ID=41_3;partial=00;start_type=ATG;rbs_motif=None;rbs_spacer=None
        """
        while (1):
            line = self.handle.readline().rstrip()
            try:
                if line[0] != '#' and len(line) != 0:
                    dMatch = re_split(r'\s+', line.rstrip())
                    if len(dMatch) < 19:
                        raise FormatError("Error processing line:\n%s" % (line))
                    refined_match = dMatch[0:18] + [" ".join([str(i) for i in dMatch[18:]])]
                    return HmmerHitTBL(refined_match)
            except IndexError:
                return {}

    def readHitsDOM(self):
        """Process single hit in domtblout format."""
        """
We expect the line to look like:
NODE_925902_length_6780_cov_18.428171_754_2 -            399 PGK                  PF00162.14   384  2.2e-164  543.7   0.1   1   1  1.3e-167  2.5e-164  543.5   0.1     1   384     9   386     9   386 1.00 # 1767 # 2963 # -1 # ID=754_2;partial=00;start_type=ATG;rbs_motif=AGGA;rbs_spacer=5-10bp
        """
        while (1):
            line = self.handle.readline().rstrip()
            try:
                if line[0] != '#' and len(line) != 0:
                    dMatch = re_split(r'\s+', line.rstrip())
                    if len(dMatch) < 23:
                        raise FormatError("Error processing line:\n%s" % (line))
                    refined_match = dMatch[0:22] + [" ".join([str(i) for i in dMatch[22:]])]
                    return HmmerHitDOM(refined_match)
            except IndexError:
                return {}


class HmmerHitTBL():
    """Encapsulate a HMMER hit given in tblout format."""
    def __init__(self, values):
        if len(values) == 19:
            self.target_name = values[0]
            self.target_accession = values[1]
            self.query_name = values[2]

            self.query_accession = values[3]
            if self.query_accession == '-':
                self.query_accession = self.query_name

            self.full_e_value = float(values[4])
            self.full_score = float(values[5])
            self.full_bias = float(values[6])
            self.best_e_value = float(values[7])
            self.best_score = float(values[8])
            self.best_bias = float(values[9])
            self.exp = float(values[10])
            self.reg = int(values[11])
            self.clu = int(values[12])
            self.ov = int(values[13])
            self.env = int(values[14])
            self.dom = int(values[15])
            self.rep = int(values[16])
            self.inc = int(values[17])
            self.target_description = values[18]

    def __str__(self):
        return "\t".join([self.target_name,
                          self.target_accession,
                          self.query_name,
                          self.query_accession,
                          str(self.full_e_value),
                          str(self.full_score),
                          str(self.full_bias),
                          str(self.best_e_value),
                          str(self.best_score),
                          str(self.best_bias),
                          str(self.exp),
                          str(self.reg),
                          str(self.clu),
                          str(self.ov),
                          str(self.env),
                          str(self.dom),
                          str(self.rep),
                          str(self.inc),
                          self.target_description
                          ]
                         )


class HmmerHitDOM():
    """Encapsulate a HMMER hit given in domtblout format."""
    def __init__(self, values):
        if len(values) == 23:
            self.target_name = values[0]
            self.target_accession = values[1]
            self.target_length = int(values[2])
            self.query_name = values[3]

            self.query_accession = values[4]
            if self.query_accession == '-':
                self.query_accession = self.query_name

            self.query_length = int(values[5])
            self.full_e_value = float(values[6])
            self.full_score = float(values[7])
            self.full_bias = float(values[8])
            self.dom = int(values[9])
            self.ndom = int(values[10])
            self.c_evalue = float(values[11])
            self.i_evalue = float(values[12])
            self.dom_score = float(values[13])
            self.dom_bias = float(values[14])
            self.hmm_from = int(values[15])
            self.hmm_to = int(values[16])
            self.ali_from = int(values[17])
            self.ali_to = int(values[18])
            self.env_from = int(values[19])
            self.env_to = int(values[20])
            self.acc = float(values[21])
            self.target_description = values[22]

    def __str__(self):
        return "\t".join([self.target_name,
                          self.target_accession,
                          str(self.target_length),
                          self.query_name,
                          self.query_accession,
                          str(self.query_length),
                          str(self.full_e_value),
                          str(self.full_score),
                          str(self.full_bias),
                          str(self.dom),
                          str(self.ndom),
                          str(self.c_evalue),
                          str(self.i_evalue),
                          str(self.dom_score),
                          str(self.dom_bias),
                          str(self.hmm_from),
                          str(self.hmm_to),
                          str(self.ali_from),
                          str(self.ali_to),
                          str(self.env_from),
                          str(self.env_to),
                          str(self.acc),
                          self.target_description]
                         )
>>>>>>> e91c6256
<|MERGE_RESOLUTION|>--- conflicted
+++ resolved
@@ -1,4 +1,3 @@
-<<<<<<< HEAD
 ###############################################################################
 #
 # hmmer.py - runs HMMER and provides functions for parsing output
@@ -292,298 +291,4 @@
                           str(self.acc),
                           self.target_description]
                          )
-=======
-###############################################################################
-#
-# hmmer.py - runs HMMER and provides functions for parsing output
-#
-###############################################################################
-#                                                                             #
-#    This program is free software: you can redistribute it and/or modify     #
-#    it under the terms of the GNU General Public License as published by     #
-#    the Free Software Foundation, either version 3 of the License, or        #
-#    (at your option) any later version.                                      #
-#                                                                             #
-#    This program is distributed in the hope that it will be useful,          #
-#    but WITHOUT ANY WARRANTY; without even the implied warranty of           #
-#    MERCHANTABILITY or FITNESS FOR A PARTICULAR PURPOSE.  See the            #
-#    GNU General Public License for more details.                             #
-#                                                                             #
-#    You should have received a copy of the GNU General Public License        #
-#    along with this program. If not, see <http://www.gnu.org/licenses/>.     #
-#                                                                             #
-###############################################################################
-
-import os
-import sys
-import logging
-import subprocess
-from re import split as re_split
-
-
-class FormatError(BaseException):
-    pass
-
-
-class HMMERError(BaseException):
-    pass
-
-
-class HMMMERModeError(BaseException):
-    pass
-
-
-class HMMERRunner():
-    """Wrapper for running HMMER3."""
-    def __init__(self, mode="dom"):
-        self.logger = logging.getLogger()
-
-        # make sure HMMER is installed
-        self.checkForHMMER()
-
-        # set the mode
-        if mode == "dom":
-            self.mode = 'domtblout'
-        elif mode == "tbl":
-            self.mode = 'tblout'
-        elif mode == 'align':
-            self.mode = 'align'
-        elif mode == 'fetch':
-            self.mode = 'fetch'
-        else:
-            raise HMMMERModeError("Mode %s not understood" % mode)
-
-    def search(self, db, query, tableOut, hmmerOut, cmdlineOptions='', bKeepOutput=True):
-        """Run hmmsearch"""
-        # make the output dir and files
-        if self.mode != 'domtblout' and self.mode != 'tblout':
-            raise HMMMERModeError("Mode %s not compatible with search" % self.mode)
-
-        if not bKeepOutput:
-            hmmerOut = '/dev/null'
-
-        cmd = ('hmmsearch --%s %s %s %s %s > %s' % (self.mode, tableOut, cmdlineOptions, db, query, hmmerOut))
-        os.system(cmd)
-
-    def align(self, db, query, outputFile, writeMode='>', outputFormat='PSIBLAST', trim=True):
-        """Run hmmalign"""
-        if self.mode != 'align':
-            raise HMMMERModeError("Mode %s not compatible with align" % self.mode)
-
-        # build up the option string
-        opts = ''
-        if trim:
-            opts += ' --trim '
-
-        # run hmmer
-        cmd = 'hmmalign --allcol %s --outformat %s %s %s %s %s' % (opts, outputFormat, db, query, writeMode, outputFile)
-        rtn = os.system(cmd)
-        if rtn == 256:
-            # assume user has a newer version of HMMER (>= 3.1b1) and the allcol parameter is no longer valid
-            cmd = cmd.replace('--allcol', '')
-            os.system(cmd)
-
-    def fetch(self, db, key, fetchFileName, bKeyFile=False):
-        """Run hmmfetch"""
-        if self.mode != 'fetch':
-            raise HMMMERModeError("Mode %s not compatible with fetch" % self.mode)
-
-        keyFileOpt = ''
-        if bKeyFile:
-            keyFileOpt = '-f'
-
-        os.system('hmmfetch ' + keyFileOpt + ' %s %s > %s' % (db, key, fetchFileName))
-
-    def press(self, hmmModelFile):
-        """Press a HMM file."""
-        os.system('hmmpress %s > /dev/null' % hmmModelFile)
-
-    def index(self, hmmModelFile):
-        """Index a HMM file."""
-        if self.mode != 'fetch':
-            raise HMMMERModeError("Mode %s not compatible with fetch" % self.mode)
-
-        os.system('hmmfetch --index %s > /dev/null' % hmmModelFile)
-
-    def checkForHMMER(self):
-        """Check to see if HMMER is on the system path."""
-        try:
-            subprocess.call(['hmmsearch', '-h'], stdout=open(os.devnull, 'w'), stderr=subprocess.STDOUT)
-        except:
-            self.logger.error("  [Error] Make sure HMMER executables (e.g., hmmsearch, hmmfetch) are on your system path.")
-            sys.exit(1)
-
-
-class HMMERParser():
-    """Parses tabular output."""
-    def __init__(self, fileHandle, mode='dom'):
-        self.handle = fileHandle
-        if mode == 'dom':
-            self.mode = 'domtblout'
-        elif mode == 'tbl':
-            self.mode = 'tblout'
-        else:
-            raise HMMERError("Mode %s not understood, please use 'dom' or 'tbl'" % mode)
-
-    def next(self):
-        """Process each hit in the file."""
-        while 1:
-            if self.mode == 'domtblout':
-                hit = self.readHitsDOM()
-            elif self.mode == 'tblout':
-                hit = self.readHitsTBL()
-            else:
-                raise HMMERError("Mode %s not understood" % self.mode)
-
-            if hit == {}:
-                return None
-            else:
-                return hit
-
-    def readHitsTBL(self):
-        """Process single hit in tblout format."""
-        """
-We expect line to look like:
-NODE_110054_length_1926_cov_24.692627_41_3 -          Ribosomal_S9         PF00380.14   5.9e-48  158.7   0.0   6.7e-48  158.5   0.0   1.0   1   0   0   1   1   1   1 # 1370 # 1756 # 1 # ID=41_3;partial=00;start_type=ATG;rbs_motif=None;rbs_spacer=None
-        """
-        while (1):
-            line = self.handle.readline().rstrip()
-            try:
-                if line[0] != '#' and len(line) != 0:
-                    dMatch = re_split(r'\s+', line.rstrip())
-                    if len(dMatch) < 19:
-                        raise FormatError("Error processing line:\n%s" % (line))
-                    refined_match = dMatch[0:18] + [" ".join([str(i) for i in dMatch[18:]])]
-                    return HmmerHitTBL(refined_match)
-            except IndexError:
-                return {}
-
-    def readHitsDOM(self):
-        """Process single hit in domtblout format."""
-        """
-We expect the line to look like:
-NODE_925902_length_6780_cov_18.428171_754_2 -            399 PGK                  PF00162.14   384  2.2e-164  543.7   0.1   1   1  1.3e-167  2.5e-164  543.5   0.1     1   384     9   386     9   386 1.00 # 1767 # 2963 # -1 # ID=754_2;partial=00;start_type=ATG;rbs_motif=AGGA;rbs_spacer=5-10bp
-        """
-        while (1):
-            line = self.handle.readline().rstrip()
-            try:
-                if line[0] != '#' and len(line) != 0:
-                    dMatch = re_split(r'\s+', line.rstrip())
-                    if len(dMatch) < 23:
-                        raise FormatError("Error processing line:\n%s" % (line))
-                    refined_match = dMatch[0:22] + [" ".join([str(i) for i in dMatch[22:]])]
-                    return HmmerHitDOM(refined_match)
-            except IndexError:
-                return {}
-
-
-class HmmerHitTBL():
-    """Encapsulate a HMMER hit given in tblout format."""
-    def __init__(self, values):
-        if len(values) == 19:
-            self.target_name = values[0]
-            self.target_accession = values[1]
-            self.query_name = values[2]
-
-            self.query_accession = values[3]
-            if self.query_accession == '-':
-                self.query_accession = self.query_name
-
-            self.full_e_value = float(values[4])
-            self.full_score = float(values[5])
-            self.full_bias = float(values[6])
-            self.best_e_value = float(values[7])
-            self.best_score = float(values[8])
-            self.best_bias = float(values[9])
-            self.exp = float(values[10])
-            self.reg = int(values[11])
-            self.clu = int(values[12])
-            self.ov = int(values[13])
-            self.env = int(values[14])
-            self.dom = int(values[15])
-            self.rep = int(values[16])
-            self.inc = int(values[17])
-            self.target_description = values[18]
-
-    def __str__(self):
-        return "\t".join([self.target_name,
-                          self.target_accession,
-                          self.query_name,
-                          self.query_accession,
-                          str(self.full_e_value),
-                          str(self.full_score),
-                          str(self.full_bias),
-                          str(self.best_e_value),
-                          str(self.best_score),
-                          str(self.best_bias),
-                          str(self.exp),
-                          str(self.reg),
-                          str(self.clu),
-                          str(self.ov),
-                          str(self.env),
-                          str(self.dom),
-                          str(self.rep),
-                          str(self.inc),
-                          self.target_description
-                          ]
-                         )
-
-
-class HmmerHitDOM():
-    """Encapsulate a HMMER hit given in domtblout format."""
-    def __init__(self, values):
-        if len(values) == 23:
-            self.target_name = values[0]
-            self.target_accession = values[1]
-            self.target_length = int(values[2])
-            self.query_name = values[3]
-
-            self.query_accession = values[4]
-            if self.query_accession == '-':
-                self.query_accession = self.query_name
-
-            self.query_length = int(values[5])
-            self.full_e_value = float(values[6])
-            self.full_score = float(values[7])
-            self.full_bias = float(values[8])
-            self.dom = int(values[9])
-            self.ndom = int(values[10])
-            self.c_evalue = float(values[11])
-            self.i_evalue = float(values[12])
-            self.dom_score = float(values[13])
-            self.dom_bias = float(values[14])
-            self.hmm_from = int(values[15])
-            self.hmm_to = int(values[16])
-            self.ali_from = int(values[17])
-            self.ali_to = int(values[18])
-            self.env_from = int(values[19])
-            self.env_to = int(values[20])
-            self.acc = float(values[21])
-            self.target_description = values[22]
-
-    def __str__(self):
-        return "\t".join([self.target_name,
-                          self.target_accession,
-                          str(self.target_length),
-                          self.query_name,
-                          self.query_accession,
-                          str(self.query_length),
-                          str(self.full_e_value),
-                          str(self.full_score),
-                          str(self.full_bias),
-                          str(self.dom),
-                          str(self.ndom),
-                          str(self.c_evalue),
-                          str(self.i_evalue),
-                          str(self.dom_score),
-                          str(self.dom_bias),
-                          str(self.hmm_from),
-                          str(self.hmm_to),
-                          str(self.ali_from),
-                          str(self.ali_to),
-                          str(self.env_from),
-                          str(self.env_to),
-                          str(self.acc),
-                          self.target_description]
-                         )
->>>>>>> e91c6256
+      