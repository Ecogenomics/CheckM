--- conflicted
+++ resolved
@@ -1,4 +1,3 @@
-<<<<<<< HEAD
 ###############################################################################
 #
 # aminoAcidIdentity.py - calculate AAI between aligned marker genes
@@ -159,167 +158,4 @@
         if seqLen == 0:
             return 0.0
 
-        return 1.0 - (float(mismatches) / seqLen)
-=======
-###############################################################################
-#
-# aminoAcidIdentity.py - calculate AAI between aligned marker genes
-#
-###############################################################################
-#                                                                             #
-#    This program is free software: you can redistribute it and/or modify     #
-#    it under the terms of the GNU General Public License as published by     #
-#    the Free Software Foundation, either version 3 of the License, or        #
-#    (at your option) any later version.                                      #
-#                                                                             #
-#    This program is distributed in the hope that it will be useful,          #
-#    but WITHOUT ANY WARRANTY; without even the implied warranty of           #
-#    MERCHANTABILITY or FITNESS FOR A PARTICULAR PURPOSE.  See the            #
-#    GNU General Public License for more details.                             #
-#                                                                             #
-#    You should have received a copy of the GNU General Public License        #
-#    along with this program. If not, see <http://www.gnu.org/licenses/>.     #
-#                                                                             #
-###############################################################################
-
-import os
-import sys
-import logging
-from collections import defaultdict
-
-from checkm.defaultValues import DefaultValues
-from checkm.common import getBinIdsFromOutDir
-from checkm.util.seqUtils import readFasta
-
-
-class AminoAcidIdentity():
-    """Calculate AAI between sequences aligned to an HMM."""
-    def __init__(self):
-        self.logger = logging.getLogger()
-        self.aaiRawScores = defaultdict(dict)
-        self.aaiHetero = defaultdict(dict)
-        self.aaiMeanBinHetero = {}
-
-    def run(self, aaiStrainThreshold, outDir, alignmentOutputFile):
-        """Calculate AAI between input alignments."""
-
-        self.logger.info('  Calculating AAI between multi-copy marker genes.')
-
-        if alignmentOutputFile:
-            fout = open(alignmentOutputFile, 'w')
-
-        # calculate AAI for duplicate marker genes
-        binIds = getBinIdsFromOutDir(outDir)
-        aaiOutputDir = os.path.join(outDir, 'storage', 'aai_qa')
-        for binId in binIds:
-            binPath = os.path.join(aaiOutputDir, binId)
-            if not os.path.exists(binPath):
-                continue
-
-            for f in os.listdir(binPath):
-                if not f.endswith('.masked.faa'):
-                    continue
-
-                markerId = f[0:f.find('.')]
-
-                seqs = readFasta(os.path.join(binPath, f))
-
-                # calculate AAI between all pairs of seqs
-                for i in xrange(0, len(seqs)):
-                    seqIdI = seqs.keys()[i]
-                    binIdI = seqIdI[0:seqIdI.find(DefaultValues.SEQ_CONCAT_CHAR)]
-
-                    seqI = seqs[seqIdI]
-
-                    for j in xrange(i + 1, len(seqs)):
-                        seqIdJ = seqs.keys()[j]
-                        binIdJ = seqIdJ[0:seqIdJ.find(DefaultValues.SEQ_CONCAT_CHAR)]
-
-                        seqJ = seqs[seqIdJ]
-
-                        if binIdI == binIdJ:
-                            aai = self.aai(seqI, seqJ)
-
-                            if alignmentOutputFile:
-                                fout.write(binId + ',' + markerId + '\n')
-                                fout.write(seqIdI + '\t' + seqI + '\n')
-                                fout.write(seqIdJ + '\t' + seqJ + '\n')
-                                fout.write('AAI: %.3f\n' % aai)
-                                fout.write('\n')
-
-                            if binIdI not in self.aaiRawScores:
-                                self.aaiRawScores[binIdI] = defaultdict(list)
-                            self.aaiRawScores[binIdI][markerId].append(aai)
-                        else:
-                            # something is wrong as the bin Ids should always be the same
-                            self.logger.error('  [Error] Bin ids do not match.')
-                            sys.exit(1)
-
-        if alignmentOutputFile:
-            fout.close()
-
-        # calculate strain heterogeneity for each marker gene in each bin
-        self.aaiHetero, self.aaiMeanBinHetero = self.strainHetero(self.aaiRawScores, aaiStrainThreshold)
-
-    def strainHetero(self, aaiScores, aaiStrainThreshold):
-        """Calculate strain heterogeneity."""
-        aaiHetero = defaultdict(dict)
-        aaiMeanBinHetero = {}
-
-        for binId, markerIds in aaiScores.iteritems():
-            strainCount = 0
-            multiCopyPairs = 0
-
-            aaiHetero[binId] = {}
-
-            for markerId, aaiScores in markerIds.iteritems():
-                localStrainCount = 0
-                for aaiScore in aaiScores:
-                    multiCopyPairs += 1
-                    if aaiScore > aaiStrainThreshold:
-                        strainCount += 1
-                        localStrainCount += 1
-
-                strainHetero = float(localStrainCount) / len(aaiScores)
-                aaiHetero[binId][markerId] = strainHetero
-
-            aaiMeanBinHetero[binId] = 100 * float(strainCount) / multiCopyPairs
-
-        return aaiHetero, aaiMeanBinHetero
-
-    def aai(self, seq1, seq2):
-        """Calculate amino acid identity between sequences."""
-        assert len(seq1) == len(seq2)
-
-        # calculation of AAI should ignore missing data at
-        # the start of end of each sequence
-        startIndex = 0
-        for i in xrange(0, len(seq1)):
-            if seq1[i] == '-' or seq2[i] == '-':
-                startIndex = i + 1
-            else:
-                break
-
-        endIndex = len(seq1)
-        for i in xrange(len(seq1) - 1, 0, -1):
-            if seq1[i] == '-' or seq2[i] == '-':
-                endIndex = i
-            else:
-                break
-
-        mismatches = 0
-        seqLen = 0
-        for i in xrange(startIndex, endIndex):
-            if seq1[i] != seq2[i]:
-                mismatches += 1
-                seqLen += 1
-            elif seq1[i] == '-' and seq2[i] == '-':
-                pass
-            else:
-                seqLen += 1
-
-        if seqLen == 0:
-            return 0.0
-
-        return 1.0 - (float(mismatches) / seqLen)
->>>>>>> e91c6256
+        return 1.0 - (float(mismatches) / seqLen)