--- conflicted
+++ resolved
@@ -1,205 +1,201 @@
-###############################################################################
-#
-# codingDensityPlots.py - Create a CD histogram and a delta-CD plot.
-#
-###############################################################################
-#                                                                             #
-#    This program is free software: you can redistribute it and/or modify     #
-#    it under the terms of the GNU General Public License as published by     #
-#    the Free Software Foundation, either version 3 of the License, or        #
-#    (at your option) any later version.                                      #
-#                                                                             #
-#    This program is distributed in the hope that it will be useful,          #
-#    but WITHOUT ANY WARRANTY; without even the implied warranty of           #
-#    MERCHANTABILITY or FITNESS FOR A PARTICULAR PURPOSE.  See the            #
-#    GNU General Public License for more details.                             #
-#                                                                             #
-#    You should have received a copy of the GNU General Public License        #
-#    along with this program. If not, see <http://www.gnu.org/licenses/>.     #
-#                                                                             #
-###############################################################################
-
-import os
-import sys
-import logging
-
-import numpy as np
-
-from checkm.plot.AbstractPlot import AbstractPlot
-
-from checkm.prodigal import ProdigalGeneFeatureParser
-from checkm.common import readDistribution, findNearest, binIdFromFilename
-from checkm.binTools import BinTools
-from checkm.util.seqUtils import readFasta, baseCount
-from checkm.defaultValues import DefaultValues
-
-
-class CodingDensityPlots(AbstractPlot):
-    def __init__(self, options):
-        AbstractPlot.__init__(self, options)
-        
-        self.logger = logging.getLogger('timestamp')
-
-    def plot(self, fastaFile, distributionsToPlot):
-        # Set size of figure
-        self.fig.clear()
-        self.fig.set_size_inches(self.options.width, self.options.height)
-
-        axesHist = self.fig.add_subplot(121)
-        axesDeltaCD = self.fig.add_subplot(122)
-
-        self.plotOnAxes(fastaFile, distributionsToPlot, axesHist, axesDeltaCD)
-
-        self.fig.tight_layout(pad=1, w_pad=1)
-        self.draw()
-
-    def plotOnAxes(self, fastaFile, distributionsToPlot, axesHist, axesDeltaCD):
-        # parse Prodigal output
-        gffFile = os.path.join(self.options.results_dir, 'bins', binIdFromFilename(fastaFile), DefaultValues.PRODIGAL_GFF)
-        if not os.path.exists(gffFile):
-<<<<<<< HEAD
-            print ('Missing gene feature file (%s). This plot if not compatible with the --genes option.' % DefaultValues.PRODIGAL_GFF)
-=======
-            self.logger.error('Missing gene feature file (%s). This plot if not compatible with the --genes option.' % DefaultValues.PRODIGAL_GFF)
->>>>>>> 22b9dd85
-            sys.exit()
-
-        prodigalParser = ProdigalGeneFeatureParser(gffFile)
-
-        # Read reference distributions from file
-        dist = readDistribution('cd_dist')
-
-        # get coding density for windows
-        seqs = readFasta(fastaFile)
-
-        data = []
-        seqLens = []
-        for seqId, seq in seqs.items():
-            start = 0
-            end = self.options.cd_window_size
-
-            seqLen = len(seq)
-            seqLens.append(seqLen)
-
-            while(end < seqLen):
-                codingBases = prodigalParser.codingBases(seqId, start, end)
-
-                a, c, g, t = baseCount(seq[start:end])
-                data.append(float(codingBases) / (a + c + g + t))
-
-                start = end
-                end += self.options.cd_window_size
-
-        if len(data) == 0:
-            axesHist.set_xlabel('[Error] No seqs >= %d, the specified window size' % self.options.cd_window_size)
-            return
-
-        # Histogram plot
-        bins = [0.0]
-        binWidth = self.options.cd_bin_width
-        binEnd = binWidth
-        while binEnd <= 1.0:
-            bins.append(binEnd)
-            binEnd += binWidth
-
-        axesHist.hist(data, bins=bins, normed=True, color=(0.5, 0.5, 0.5))
-        axesHist.set_xlabel('% coding density')
-        axesHist.set_ylabel('% windows (' + str(self.options.cd_window_size) + ' bp)')
-
-        # Prettify plot
-        for a in axesHist.yaxis.majorTicks:
-            a.tick1On = True
-            a.tick2On = False
-
-        for a in axesHist.xaxis.majorTicks:
-            a.tick1On = True
-            a.tick2On = False
-
-        for line in axesHist.yaxis.get_ticklines():
-            line.set_color(self.axesColour)
-
-        for line in axesHist.xaxis.get_ticklines():
-            line.set_color(self.axesColour)
-
-        for loc, spine in axesHist.spines.items():
-            if loc in ['right', 'top']:
-                spine.set_color('none')
-            else:
-                spine.set_color(self.axesColour)
-
-        # get CD bin statistics
-        binTools = BinTools()
-        meanCD, deltaCDs, _ = binTools.codingDensityDist(seqs, prodigalParser)
-
-        # Delta-CD vs sequence length plot
-        axesDeltaCD.scatter(deltaCDs, seqLens, c=abs(deltaCDs), s=10, lw=0.5, cmap='gray_r')
-        axesDeltaCD.set_xlabel(r'$\Delta$ CD (mean coding density = %.1f%%)' % (meanCD * 100))
-        axesDeltaCD.set_ylabel('Sequence length (kbp)')
-
-        _, yMaxSeqs = axesDeltaCD.get_ylim()
-        xMinSeqs, xMaxSeqs = axesDeltaCD.get_xlim()
-
-        # plot reference distributions
-        for distToPlot in distributionsToPlot:
-            closestCD = findNearest(np.array(dist.keys()), meanCD)
-
-            # find closest distribution values
-            sampleSeqLen = dist[closestCD].keys()[0]
-            d = dist[closestCD][sampleSeqLen]
-            cdLowerBoundKey = findNearest(d.keys(), (100 - distToPlot) / 2.0)
-            cdUpperBoundKey = findNearest(d.keys(), (100 + distToPlot) / 2.0)
-
-            xL = []
-            xU = []
-            y = []
-            for windowSize in dist[closestCD]:
-                xL.append(dist[closestCD][windowSize][cdLowerBoundKey])
-                xU.append(dist[closestCD][windowSize][cdUpperBoundKey])
-                y.append(windowSize)
-
-            # sort by y-values
-            sortIndexY = np.argsort(y)
-            xL = np.array(xL)[sortIndexY]
-            xU = np.array(xU)[sortIndexY]
-            y = np.array(y)[sortIndexY]
-            axesDeltaCD.plot(xL, y, 'r--', lw=0.5, zorder=0)
-            axesDeltaCD.plot(xU, y, 'r--', lw=0.5, zorder=0)
-
-        # ensure y-axis include zero and covers all sequences
-        axesDeltaCD.set_ylim([0, yMaxSeqs])
-
-        # ensure x-axis is set appropriately for sequences
-        axesDeltaCD.set_xlim([xMinSeqs, xMaxSeqs])
-
-        # draw vertical line at x=0
-        axesDeltaCD.vlines(0, 0, yMaxSeqs, linestyle='dashed', color=self.axesColour, zorder=0)
-
-        # Change sequence lengths from bp to kbp
-        yticks = axesDeltaCD.get_yticks()
-        kbpLabels = []
-        for seqLen in yticks:
-            label = '%.1f' % (float(seqLen) / 1000)
-            label = label.replace('.0', '')  # remove trailing zero
-            kbpLabels.append(label)
-        axesDeltaCD.set_yticklabels(kbpLabels)
-
-        # Prettify plot
-        for a in axesDeltaCD.yaxis.majorTicks:
-            a.tick1On = True
-            a.tick2On = False
-
-        for a in axesDeltaCD.xaxis.majorTicks:
-            a.tick1On = True
-            a.tick2On = False
-
-        for line in axesDeltaCD.yaxis.get_ticklines():
-            line.set_color(self.axesColour)
-
-        for line in axesDeltaCD.xaxis.get_ticklines():
-            line.set_color(self.axesColour)
-
-        for loc, spine in axesDeltaCD.spines.items():
-            if loc in ['right', 'top']:
-                spine.set_color('none')
-            else:
-                spine.set_color(self.axesColour)
+###############################################################################
+#
+# codingDensityPlots.py - Create a CD histogram and a delta-CD plot.
+#
+###############################################################################
+#                                                                             #
+#    This program is free software: you can redistribute it and/or modify     #
+#    it under the terms of the GNU General Public License as published by     #
+#    the Free Software Foundation, either version 3 of the License, or        #
+#    (at your option) any later version.                                      #
+#                                                                             #
+#    This program is distributed in the hope that it will be useful,          #
+#    but WITHOUT ANY WARRANTY; without even the implied warranty of           #
+#    MERCHANTABILITY or FITNESS FOR A PARTICULAR PURPOSE.  See the            #
+#    GNU General Public License for more details.                             #
+#                                                                             #
+#    You should have received a copy of the GNU General Public License        #
+#    along with this program. If not, see <http://www.gnu.org/licenses/>.     #
+#                                                                             #
+###############################################################################
+
+import os
+import sys
+import logging
+
+import numpy as np
+
+from checkm.plot.AbstractPlot import AbstractPlot
+
+from checkm.prodigal import ProdigalGeneFeatureParser
+from checkm.common import readDistribution, findNearest, binIdFromFilename
+from checkm.binTools import BinTools
+from checkm.util.seqUtils import readFasta, baseCount
+from checkm.defaultValues import DefaultValues
+
+
+class CodingDensityPlots(AbstractPlot):
+    def __init__(self, options):
+        AbstractPlot.__init__(self, options)
+        
+        self.logger = logging.getLogger('timestamp')
+
+    def plot(self, fastaFile, distributionsToPlot):
+        # Set size of figure
+        self.fig.clear()
+        self.fig.set_size_inches(self.options.width, self.options.height)
+
+        axesHist = self.fig.add_subplot(121)
+        axesDeltaCD = self.fig.add_subplot(122)
+
+        self.plotOnAxes(fastaFile, distributionsToPlot, axesHist, axesDeltaCD)
+
+        self.fig.tight_layout(pad=1, w_pad=1)
+        self.draw()
+
+    def plotOnAxes(self, fastaFile, distributionsToPlot, axesHist, axesDeltaCD):
+        # parse Prodigal output
+        gffFile = os.path.join(self.options.results_dir, 'bins', binIdFromFilename(fastaFile), DefaultValues.PRODIGAL_GFF)
+        if not os.path.exists(gffFile):
+            self.logger.error('Missing gene feature file (%s). This plot if not compatible with the --genes option.' % DefaultValues.PRODIGAL_GFF)
+            sys.exit()
+
+        prodigalParser = ProdigalGeneFeatureParser(gffFile)
+
+        # Read reference distributions from file
+        dist = readDistribution('cd_dist')
+
+        # get coding density for windows
+        seqs = readFasta(fastaFile)
+
+        data = []
+        seqLens = []
+        for seqId, seq in seqs.items():
+            start = 0
+            end = self.options.cd_window_size
+
+            seqLen = len(seq)
+            seqLens.append(seqLen)
+
+            while(end < seqLen):
+                codingBases = prodigalParser.codingBases(seqId, start, end)
+
+                a, c, g, t = baseCount(seq[start:end])
+                data.append(float(codingBases) / (a + c + g + t))
+
+                start = end
+                end += self.options.cd_window_size
+
+        if len(data) == 0:
+            axesHist.set_xlabel('[Error] No seqs >= %d, the specified window size' % self.options.cd_window_size)
+            return
+
+        # Histogram plot
+        bins = [0.0]
+        binWidth = self.options.cd_bin_width
+        binEnd = binWidth
+        while binEnd <= 1.0:
+            bins.append(binEnd)
+            binEnd += binWidth
+
+        axesHist.hist(data, bins=bins, normed=True, color=(0.5, 0.5, 0.5))
+        axesHist.set_xlabel('% coding density')
+        axesHist.set_ylabel('% windows (' + str(self.options.cd_window_size) + ' bp)')
+
+        # Prettify plot
+        for a in axesHist.yaxis.majorTicks:
+            a.tick1On = True
+            a.tick2On = False
+
+        for a in axesHist.xaxis.majorTicks:
+            a.tick1On = True
+            a.tick2On = False
+
+        for line in axesHist.yaxis.get_ticklines():
+            line.set_color(self.axesColour)
+
+        for line in axesHist.xaxis.get_ticklines():
+            line.set_color(self.axesColour)
+
+        for loc, spine in axesHist.spines.items():
+            if loc in ['right', 'top']:
+                spine.set_color('none')
+            else:
+                spine.set_color(self.axesColour)
+
+        # get CD bin statistics
+        binTools = BinTools()
+        meanCD, deltaCDs, _ = binTools.codingDensityDist(seqs, prodigalParser)
+
+        # Delta-CD vs sequence length plot
+        axesDeltaCD.scatter(deltaCDs, seqLens, c=abs(deltaCDs), s=10, lw=0.5, cmap='gray_r')
+        axesDeltaCD.set_xlabel(r'$\Delta$ CD (mean coding density = %.1f%%)' % (meanCD * 100))
+        axesDeltaCD.set_ylabel('Sequence length (kbp)')
+
+        _, yMaxSeqs = axesDeltaCD.get_ylim()
+        xMinSeqs, xMaxSeqs = axesDeltaCD.get_xlim()
+
+        # plot reference distributions
+        for distToPlot in distributionsToPlot:
+            closestCD = findNearest(np.array(dist.keys()), meanCD)
+
+            # find closest distribution values
+            sampleSeqLen = dist[closestCD].keys()[0]
+            d = dist[closestCD][sampleSeqLen]
+            cdLowerBoundKey = findNearest(d.keys(), (100 - distToPlot) / 2.0)
+            cdUpperBoundKey = findNearest(d.keys(), (100 + distToPlot) / 2.0)
+
+            xL = []
+            xU = []
+            y = []
+            for windowSize in dist[closestCD]:
+                xL.append(dist[closestCD][windowSize][cdLowerBoundKey])
+                xU.append(dist[closestCD][windowSize][cdUpperBoundKey])
+                y.append(windowSize)
+
+            # sort by y-values
+            sortIndexY = np.argsort(y)
+            xL = np.array(xL)[sortIndexY]
+            xU = np.array(xU)[sortIndexY]
+            y = np.array(y)[sortIndexY]
+            axesDeltaCD.plot(xL, y, 'r--', lw=0.5, zorder=0)
+            axesDeltaCD.plot(xU, y, 'r--', lw=0.5, zorder=0)
+
+        # ensure y-axis include zero and covers all sequences
+        axesDeltaCD.set_ylim([0, yMaxSeqs])
+
+        # ensure x-axis is set appropriately for sequences
+        axesDeltaCD.set_xlim([xMinSeqs, xMaxSeqs])
+
+        # draw vertical line at x=0
+        axesDeltaCD.vlines(0, 0, yMaxSeqs, linestyle='dashed', color=self.axesColour, zorder=0)
+
+        # Change sequence lengths from bp to kbp
+        yticks = axesDeltaCD.get_yticks()
+        kbpLabels = []
+        for seqLen in yticks:
+            label = '%.1f' % (float(seqLen) / 1000)
+            label = label.replace('.0', '')  # remove trailing zero
+            kbpLabels.append(label)
+        axesDeltaCD.set_yticklabels(kbpLabels)
+
+        # Prettify plot
+        for a in axesDeltaCD.yaxis.majorTicks:
+            a.tick1On = True
+            a.tick2On = False
+
+        for a in axesDeltaCD.xaxis.majorTicks:
+            a.tick1On = True
+            a.tick2On = False
+
+        for line in axesDeltaCD.yaxis.get_ticklines():
+            line.set_color(self.axesColour)
+
+        for line in axesDeltaCD.xaxis.get_ticklines():
+            line.set_color(self.axesColour)
+
+        for loc, spine in axesDeltaCD.spines.items():
+            if loc in ['right', 'top']:
+                spine.set_color('none')
+            else:
+                spine.set_color(self.axesColour)