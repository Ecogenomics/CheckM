--- conflicted
+++ resolved
@@ -1,4 +1,3 @@
-<<<<<<< HEAD
 ###############################################################################
 #
 # treeParser.py - parse genome tree and associated tree metadata
@@ -569,7 +568,7 @@
                 try:
                     d['bootstrap'] = float(lineSplit[3])
                 except:
-                    d['bootstrap'] = 0.0
+                    d['bootstrap'] = 100.0
                 d['gc mean'] = float(lineSplit[4])
                 d['gc std'] = float(lineSplit[5])
                 d['genome size mean'] = float(lineSplit[6]) / 1e6
@@ -764,772 +763,4 @@
             if len(lineSplit) > 1:
                 duplicateSeqs[lineSplit[0]] = lineSplit[1:]
 
-        return duplicateSeqs
-=======
-###############################################################################
-#
-# treeParser.py - parse genome tree and associated tree metadata
-#
-###############################################################################
-#                                                                             #
-#    This program is free software: you can redistribute it and/or modify     #
-#    it under the terms of the GNU General Public License as published by     #
-#    the Free Software Foundation, either version 3 of the License, or        #
-#    (at your option) any later version.                                      #
-#                                                                             #
-#    This program is distributed in the hope that it will be useful,          #
-#    but WITHOUT ANY WARRANTY; without even the implied warranty of           #
-#    MERCHANTABILITY or FITNESS FOR A PARTICULAR PURPOSE.  See the            #
-#    GNU General Public License for more details.                             #
-#                                                                             #
-#    You should have received a copy of the GNU General Public License        #
-#    along with this program. If not, see <http://www.gnu.org/licenses/>.     #
-#                                                                             #
-###############################################################################
-
-import os
-import sys
-import logging
-import json
-
-import dendropy
-
-import checkm.prettytable as prettytable
-
-from checkm.defaultValues import DefaultValues
-from checkm.markerSets import MarkerSet, BinMarkerSets
-from checkm.common import checkDirExists, reassignStdOut, restoreStdOut, getBinIdsFromOutDir
-from checkm.util.seqUtils import readFasta
-from checkm.util.taxonomyUtils import taxonomicPrefixes
-
-
-class TreeParser():
-    """Parse genome tree and associated tree metadata."""
-    def __init__(self):
-        self.logger = logging.getLogger()
-
-    def printSummary(self, outputFormat, outDir, resultsParser, bTabTable, outFile, binStats):
-        if outputFormat == 1:
-            self.reportBinTaxonomy(outDir, resultsParser, bTabTable, outFile, binStats, bLineageStatistics=False)
-        elif outputFormat == 2:
-            self.reportBinTaxonomy(outDir, resultsParser, bTabTable, outFile, binStats, bLineageStatistics=True)
-        elif outputFormat == 3:
-            self.reportNewickTree(outDir, outFile, None)
-        elif outputFormat == 4:
-            self.reportNewickTree(outDir, outFile, 'taxonomy')
-        elif outputFormat == 5:
-            self.reportFullMSA(outDir, outFile)
-        else:
-            self.logger.error("Unknown output format: %d", outputFormat)
-
-    def reportFullMSA(self, outDir, outFile):
-        """Create MSA with all reference and bin alignments."""
-
-        # write bin alignments to file
-        oldStdOut = reassignStdOut(outFile)
-        for line in open(os.path.join(outDir, 'storage', 'tree', DefaultValues.PPLACER_CONCAT_SEQ_OUT)):
-            print(line.rstrip())
-
-        # read duplicate seqs
-        duplicateNodes = self.__readDuplicateSeqs()
-
-        # write reference alignments to file
-        seqs = readFasta(os.path.join(DefaultValues.PPLACER_REF_PACKAGE_FULL, DefaultValues.GENOME_TREE_FASTA))
-        for seqId, seq in seqs.iteritems():
-            print('>' + seqId)
-            print(seq)
-
-            if seqId in duplicateNodes:
-                for dupSeqId in duplicateNodes[seqId]:
-                    print('>' + dupSeqId)
-                    print(seq)
-
-        restoreStdOut(outFile, oldStdOut)
-
-    def readPlacementFile(self, placementFile):
-        '''Read pplacer JSON placement file.'''
-        jsonData = open(placementFile)
-
-        data = json.load(jsonData)
-        binIdToPP = {}
-        for placementData in data['placements']:
-            binId = placementData['nm'][0][0]
-
-            topPP = 0
-            for pp in placementData['p']:
-                if pp[2] > topPP:
-                    topPP = pp[2]
-
-            binIdToPP[binId] = topPP
-
-        jsonData.close()
-
-        return binIdToPP
-
-    def reportNewickTree(self, outDir, outFile, leafLabels=None):
-        # read duplicate nodes
-        duplicateSeqs = self.__readDuplicateSeqs()
-
-        # read tree
-        treeFile = os.path.join(outDir, 'storage', 'tree', DefaultValues.PPLACER_TREE_OUT)
-        tree = dendropy.Tree.get_from_path(treeFile, schema='newick', rooting="force-rooted", preserve_underscores=True)
-
-        # clean up internal node labels
-        for node in tree.internal_nodes():
-            if node.label:
-                labelSplit = node.label.split('|')
-
-                label = labelSplit[0]
-                if labelSplit[1] != '':
-                    label += '|' + labelSplit[1]
-                if labelSplit[2] != '':
-                    label += '|' + labelSplit[2]
-
-                node.label = label
-
-        # insert duplicate nodes into tree
-        for leaf in tree.leaf_nodes():
-            duplicates = duplicateSeqs.get(leaf.taxon.label, None)
-            if duplicates != None:
-                newParent = leaf.parent_node.new_child(edge_length=leaf.edge_length)
-                curLeaf = leaf.parent_node.remove_child(leaf)
-                newParent.new_child(taxon=curLeaf.taxon, edge_length=0)
-                for d in duplicates:
-                    newParent.new_child(taxon=dendropy.Taxon(label=d), edge_length=0)
-
-        # append taxonomy to leaf nodes
-        if leafLabels == 'taxonomy':
-            # read taxonomy string for each IMG genome
-            taxonomy = {}
-            for line in open(os.path.join(DefaultValues.GENOME_TREE_DIR, DefaultValues.GENOME_TREE_TAXONOMY)):
-                lineSplit = line.split('\t')
-                taxonomy[lineSplit[0]] = lineSplit[1].rstrip()
-
-            # append taxonomy to leaf labels
-            for leaf in tree.leaf_nodes():
-                taxaStr = taxonomy.get(leaf.taxon.label, None)
-                if taxaStr:
-                    leaf.taxon.label += '|' + taxaStr
-
-        # write out tree
-        oldStdOut = reassignStdOut(outFile)
-        print(tree.as_string(schema='newick', suppress_rooting=True))
-        restoreStdOut(outFile, oldStdOut)
-
-    def getInsertionBranchId(self, outDir, binIds):
-        # make sure output and tree directories exist
-        checkDirExists(outDir)
-        alignOutputDir = os.path.join(outDir, 'storage', 'tree')
-        checkDirExists(alignOutputDir)
-
-        # read genome tree (if it exists)
-        binIdToUID = {}
-        treeFile = os.path.join(alignOutputDir, DefaultValues.PPLACER_TREE_OUT)
-        tree = dendropy.Tree.get_from_path(treeFile, schema='newick', rooting="force-rooted", preserve_underscores=True)
-
-        # find first parent of each bin with a taxonomic label
-        for binId in binIds:
-            node = tree.find_node_with_taxon_label(binId)
-            if node == None:
-                binIdToUID[binId] = 'NA'
-                continue
-
-            # find first node decorated with a UID string between leaf and root
-            parentNode = node.parent_node
-            while parentNode != None:
-                if parentNode.label:
-                    uid = parentNode.label.split('|')[0]
-                    break
-
-                parentNode = parentNode.parent_node
-
-            binIdToUID[binId] = uid
-
-        return binIdToUID
-
-    def getBinTaxonomy(self, outDir, binIds):
-        # make sure output and tree directories exist
-        checkDirExists(outDir)
-        alignOutputDir = os.path.join(outDir, 'storage', 'tree')
-        checkDirExists(alignOutputDir)
-
-        # read genome tree (if it exists)
-        binIdToTaxonomy = {}
-        treeFile = os.path.join(alignOutputDir, DefaultValues.PPLACER_TREE_OUT)
-        tree = dendropy.Tree.get_from_path(treeFile, schema='newick', rooting="force-rooted", preserve_underscores=True)
-
-        # find first parent of each bin with a taxonomic label
-        for binId in binIds:
-            node = tree.find_node_with_taxon_label(binId)
-            if node == None:
-                binIdToTaxonomy[binId] = 'NA'
-                continue
-
-            # find first node decorated with a taxon string between leaf and root
-            taxaStr = None
-            parentNode = node.parent_node
-            while parentNode != None:
-                if parentNode.label:
-                    tokens = parentNode.label.split('|')
-
-                    if tokens[1] != '':
-                        if taxaStr:
-                            taxaStr = tokens[1] + ';' + taxaStr
-                        else:
-                            taxaStr = tokens[1]
-
-                parentNode = parentNode.parent_node
-
-            if not taxaStr:
-                domainNode = self.__findDomainNode(node)
-                taxaStr = domainNode.label.split('|')[1] + ' (root)'
-
-            binIdToTaxonomy[node.taxon.label] = taxaStr
-
-        return binIdToTaxonomy
-
-    def __findDomainNode(self, binNode):
-        """Find node defining the domain. Assumes 'binNode' is the leaf node of a bin on either the archaeal or bacterial branch."""
-
-        # bin is either on the bacterial or archaeal branch descendant from the root,
-        # so descend tree to first internal node with a label. Note that there may
-        # be multiple bins inserted in the tree creating unlabeled internal nodes.
-        # Identical population bins can also cause internal bifurcations.
-
-        # find first parent node which contains at least one IMG genome
-        curNode = binNode.parent_node
-        while True:
-            found_ref_genome = False
-            for leaf in curNode.leaf_nodes():
-                if leaf.taxon.label.startswith('IMG_'):
-                    found_ref_genome = True
-                    break
-                    
-            if found_ref_genome:
-                break
-
-            curNode = curNode.parent_node
-
-        # perform depth first search to find a labeled internal node
-        queue = [curNode]
-        while queue:
-            curNode = queue.pop(0)
-
-            if curNode.label:
-                return curNode
-
-            for child in curNode.child_nodes():
-                if child.is_internal():
-                    queue.append(child)
-
-        self.logger.error('  [Error] Failed to associate bin with a domain. Please report this bug.')
-        sys.exit(1)
-
-    def getBinSisterTaxonomy(self, outDir, binIds):
-        # make sure output and tree directories exist
-        checkDirExists(outDir)
-        alignOutputDir = os.path.join(outDir, 'storage', 'tree')
-        checkDirExists(alignOutputDir)
-
-        # read genome tree
-        treeFile = os.path.join(alignOutputDir, DefaultValues.PPLACER_TREE_OUT)
-        tree = dendropy.Tree.get_from_path(treeFile, schema='newick', rooting="force-rooted", preserve_underscores=True)
-
-        # read taxonomy string for each IMG genome
-        leafIdToTaxonomy = {}
-        for line in open(os.path.join(DefaultValues.GENOME_TREE_DIR, DefaultValues.GENOME_TREE_TAXONOMY)):
-            lineSplit = line.split('\t')
-            leafIdToTaxonomy[lineSplit[0]] = lineSplit[1].rstrip()
-
-        # find LCA of all labeled node in sister lineage
-        binIdToSisterTaxonomy = {}
-        for binId in binIds:
-            node = tree.find_node_with_taxon_label(binId)
-
-            taxaStr = ''
-            if node != None:
-                # get taxonomic labels of all internal nodes in sister lineages
-                sisterNodes = node.sister_nodes()
-                internalTaxonomyLabels = set()
-                leafTaxonomyLabels = set()
-                for sn in sisterNodes:
-                    for curNode in sn.postorder_iter():
-                        if curNode.is_leaf():
-                            if curNode.taxon.label:
-                                taxonomy = leafIdToTaxonomy.get(curNode.taxon.label, None)
-                                if taxonomy != None:  # inserted bins will not have an assigned taxonomy
-                                    for taxa in taxonomy.split(';'):
-                                        leafTaxonomyLabels.add(taxa.strip())
-                        else:
-                            if curNode.label:
-                                tokens = curNode.label.split('|')
-                                if tokens[1] != '':
-                                    for taxa in tokens[1].split(';'):
-                                        internalTaxonomyLabels.add(taxa)
-
-                # find LCA of taxonomic labels in rank order;
-                # only consider leaf node labels if there were no internal labels
-                labels = internalTaxonomyLabels
-                if len(labels) == 0:
-                    labels = leafTaxonomyLabels
-
-                for prefix in taxonomicPrefixes:
-                    taxa = []
-                    for taxon in labels:
-                        if prefix in taxon:
-                            taxa.append(taxon)
-
-                    if len(taxa) == 1:
-                        # unambiguous label at this rank
-                        taxaStr += taxa[0] + ';'
-                    elif len(taxa) > 1:
-                        # unable to resolve taxonomy at this rank
-                        break
-
-            if not taxaStr:
-                taxaStr = 'unresolved'
-            binIdToSisterTaxonomy[binId] = taxaStr
-
-        return binIdToSisterTaxonomy
-
-    def __getNextNamedNode(self, node, uniqueIdToLineageStatistics):
-        """Get first parent node with taxonomy information."""
-        parentNode = node.parent_node
-        while True:
-            if parentNode == None:
-                break  # reached the root node so terminate
-
-            if parentNode.label:
-                trustedUniqueId = parentNode.label.split('|')[0]
-                trustedStats = uniqueIdToLineageStatistics[trustedUniqueId]
-                if trustedStats['taxonomy'] != '':
-                    return trustedStats['taxonomy']
-
-            parentNode = parentNode.parent_node
-
-        return 'root'
-
-    def __getMarkerSet(self, parentNode, tree, uniqueIdToLineageStatistics,
-                                    numGenomesMarkers, bootstrap,
-                                    bForceDomain, bRequireTaxonomy):
-        """Get marker set for next parent node meeting selection criteria."""
-
-        # ascend tree to root finding first node meeting all selection criteria
-        selectedParentNode = parentNode
-        taxonomyStr = 'root'
-        while True:
-            if selectedParentNode.label:  # nodes inserted by PPLACER will not have a label
-                trustedUniqueId = selectedParentNode.label.split('|')[0]
-                nodeTaxonomy = selectedParentNode.label.split('|')[1]
-
-                stats = uniqueIdToLineageStatistics[trustedUniqueId]
-                if stats['# genomes'] >= numGenomesMarkers and stats['bootstrap'] >= bootstrap:
-                    if not bForceDomain or nodeTaxonomy in ['k__Bacteria', 'k__Archaea']:
-                        if not bRequireTaxonomy or stats['taxonomy'] != '':
-                            # get closest taxonomic label
-                            taxonomyStr = stats['taxonomy']
-                            if not bRequireTaxonomy and stats['taxonomy'] == '':
-                                taxonomyStr = self.__getNextNamedNode(selectedParentNode, uniqueIdToLineageStatistics)
-
-                            # all criteria meet, so use marker set from this node
-                            break
-
-            if selectedParentNode.parent_node == None:
-                break  # reached the root node so terminate
-
-            selectedParentNode = selectedParentNode.parent_node
-
-        # get marker set meeting all criteria required for a trusted marker set
-        taxonomyStr = taxonomyStr.split(';')[-1]  # extract most specific taxonomy identifier
-        markerSet = MarkerSet(trustedUniqueId, taxonomyStr, int(stats['# genomes']), eval(stats['marker set']))
-
-        return selectedParentNode, markerSet
-
-    def __refineMarkerSet(self, markerSet, binNode, tree, uniqueIdToLineageStatistics, numGenomesRefine):
-        """Refine marker set to account for lineage-specific gene loss and duplication."""
-
-        # lineage-specific refine is done with the sister lineage to where the bin is inserted
-
-        # get lineage-specific marker set which will be used to refine the above marker set
-        curNode = binNode.sister_nodes()[0]
-        while True:
-            if curNode.label:  # nodes inserted by PPLACER will not have a label
-                uniqueId = curNode.label.split('|')[0]
-                stats = uniqueIdToLineageStatistics[uniqueId]
-
-                if stats['# genomes'] >= numGenomesRefine:
-                    break
-
-            curNode = curNode.parent_node
-            if curNode == None:
-                break  # reached the root node so terminate
-
-        # get lineage-specific marker set
-        lineageMarkerSet = eval(stats['marker set'])
-
-        # refine marker set by finding the intersection between these two sets,
-        # this removes markers that are not single-copy or ubiquitous in the
-        # specific lineage of a bin
-        # Note: co-localization information is taken from the trusted set
-
-        # get all lineage-specific marker genes
-        allLineageSpecificGenes = set()
-        for m in lineageMarkerSet:
-            for gene in m:
-                allLineageSpecificGenes.add(gene)
-
-        # remove genes not present in the lineage-specific gene set
-        finalMarkerSet = []
-        for ms in markerSet.markerSet:
-            s = set()
-            for gene in ms:
-                if gene in allLineageSpecificGenes:
-                    s.add(gene)
-
-            if s:
-                finalMarkerSet.append(s)
-
-        refinedMarkerSet = MarkerSet(markerSet.UID, markerSet.lineageStr, markerSet.numGenomes, finalMarkerSet)
-
-        return refinedMarkerSet
-
-    def __readLineageSpecificGenesToRemove(self):
-        """Get set of genes subject to lineage-specific gene loss and duplication."""
-
-        self.lineageSpecificGenesToRemove = {}
-        for line in open(os.path.join(DefaultValues.GENOME_TREE_DIR, DefaultValues.GENOME_TREE_MISSING_DUPLICATE)):
-            lineSplit = line.split('\t')
-            uid = lineSplit[0]
-            missingGenes = eval(lineSplit[1])
-            duplicateGenes = eval(lineSplit[2])
-            self.lineageSpecificGenesToRemove[uid] = missingGenes.union(duplicateGenes)
-
-    def __removeInvalidLineageMarkerGenes(self, markerSet, lineageSpecificMarkersToRemove):
-        """Refine marker set to account for lineage-specific gene loss and duplication."""
-
-        # refine marker set by removing marker genes subject to lineage-specific
-        # gene loss and duplication
-        #
-        # Note: co-localization information is taken from the trusted set
-
-        finalMarkerSet = []
-        for ms in markerSet.markerSet:
-            s = set()
-            for gene in ms:
-                geneIdToTest = gene
-                if geneIdToTest.startswith('PF'):
-                    geneIdToTest = gene.replace('PF', 'pfam')
-                    geneIdToTest = geneIdToTest[0:geneIdToTest.rfind('.')]
-
-                if geneIdToTest not in lineageSpecificMarkersToRemove:
-                    s.add(gene)
-
-            if s:
-                finalMarkerSet.append(s)
-
-        refinedMarkerSet = MarkerSet(markerSet.UID, markerSet.lineageStr, markerSet.numGenomes, finalMarkerSet)
-
-        return refinedMarkerSet
-
-    def getBinMarkerSets(self, outDir, markerFile,
-                                    numGenomesMarkers,
-                                    bootstrap, bNoLineageSpecificRefinement,
-                                    bForceDomain, bRequireTaxonomy,
-                                    resultsParser, minUnique, maxMulti):
-        """Determine marker sets for each bin."""
-
-        self.logger.info('  Determining marker sets for each genome bin.')
-
-        # get all bin ids
-        binIds = getBinIdsFromOutDir(outDir)
-
-        # get statistics for internal nodes
-        uniqueIdToLineageStatistics = self.readNodeMetadata()
-
-        # determine marker set for each bin
-        treeFile = os.path.join(outDir, 'storage', 'tree', DefaultValues.PPLACER_TREE_OUT)
-        tree = dendropy.Tree.get_from_path(treeFile, schema='newick', rooting="force-rooted", preserve_underscores=True)
-        rootNode = tree.find_node(filter_fn=lambda n: n.parent_node == None)
-
-        fout = open(markerFile, 'w')
-        fout.write(DefaultValues.LINEAGE_MARKER_FILE_HEADER + '\n')
-
-        numProcessedBins = 0
-        statusStr = ''
-        for binId in binIds:
-            if self.logger.getEffectiveLevel() <= logging.INFO:
-                numProcessedBins += 1
-                sys.stderr.write(' ' * len(statusStr) + '\r')  # clear previous line
-                statusStr = '    Finished processing %d of %d (%.2f%%) bins (current: %s).' % (numProcessedBins, len(binIds), float(numProcessedBins) * 100 / len(binIds), binId)
-                sys.stderr.write('%s\r' % statusStr)
-                sys.stderr.flush()
-
-            node = tree.find_node_with_taxon_label(binId)
-            binMarkerSets = BinMarkerSets(binId, BinMarkerSets.TREE_MARKER_SET)
-            if node == None:
-                # bin is not in tree
-                node, markerSet = self.__getMarkerSet(rootNode, tree, uniqueIdToLineageStatistics,
-                                                        numGenomesMarkers, bootstrap,
-                                                        bForceDomain, bRequireTaxonomy)
-                binMarkerSets.addMarkerSet(markerSet)
-            else:
-                # special case: if node is on the bacterial or archaeal branch descendant from the root,
-                # then move down the tree to include the domain-specific marker set
-                parentNode = node.parent_node
-                while parentNode != None:
-                    if parentNode.label:
-                        bRoot = (parentNode.parent_node == None)
-                        break
-
-                    parentNode = parentNode.parent_node
-
-                if bRoot:
-                    # since the root is the first labeled node, we need to descend the
-                    # tree to incorporate the domain-specific marker set
-                    domainNode = self.__findDomainNode(node)
-                    curNode = domainNode.child_nodes()[0]
-                else:
-                    curNode = node
-
-                # get lineage specific refinement for first node with an id
-                if not bNoLineageSpecificRefinement:
-                    uniqueId = parentNode.label.split('|')[0]
-                    self.__readLineageSpecificGenesToRemove()
-                    lineageSpecificRefinement = self.lineageSpecificGenesToRemove[uniqueId]
-
-                # ascend tree to root, recording all marker sets meeting selection criteria
-                while curNode.parent_node != None:
-                    uniqueHits, multiCopyHits = resultsParser.results[binId].countUniqueHits()
-                    tempForceDomain = bForceDomain or (uniqueHits < minUnique) or (multiCopyHits > maxMulti)
-
-                    curNode, markerSet = self.__getMarkerSet(curNode.parent_node, tree, uniqueIdToLineageStatistics,
-                                                                numGenomesMarkers, bootstrap,
-                                                                tempForceDomain, bRequireTaxonomy)
-
-                    if not bNoLineageSpecificRefinement:
-                        markerSet = self.__removeInvalidLineageMarkerGenes(markerSet, lineageSpecificRefinement)
-
-                    binMarkerSets.addMarkerSet(markerSet)
-
-            binMarkerSets.write(fout)
-
-        if self.logger.getEffectiveLevel() <= logging.INFO:
-            sys.stderr.write('\n')
-
-        fout.close()
-
-    def readNodeMetadata(self):
-        """Read metadata for internal nodes."""
-
-        uniqueIdToLineageStatistics = {}
-        metadataFile = os.path.join(DefaultValues.GENOME_TREE_DIR, DefaultValues.GENOME_TREE_METADATA)
-        with open(metadataFile) as f:
-            f.readline()
-            for line in f:
-                lineSplit = line.rstrip().split('\t')
-
-                uniqueId = lineSplit[0]
-
-                d = {}
-                d['# genomes'] = int(lineSplit[1])
-                d['taxonomy'] = lineSplit[2]
-                try:
-                    d['bootstrap'] = float(lineSplit[3])
-                except:
-                    d['bootstrap'] = 'NA'
-                d['gc mean'] = float(lineSplit[4])
-                d['gc std'] = float(lineSplit[5])
-                d['genome size mean'] = float(lineSplit[6]) / 1e6
-                d['genome size std'] = float(lineSplit[7]) / 1e6
-                d['gene count mean'] = float(lineSplit[8])
-                d['gene count std'] = float(lineSplit[9])
-                d['marker set'] = lineSplit[10].rstrip()
-
-                uniqueIdToLineageStatistics[uniqueId] = d
-
-        return uniqueIdToLineageStatistics
-
-    def readLineageMetadata(self, outDir, binIds):
-        """Get metadata for each bin."""
-
-        uniqueIdToLineageStatistics = self.readNodeMetadata()
-
-        # read genome tree
-        treeFile = os.path.join(outDir, 'storage', 'tree', DefaultValues.PPLACER_TREE_OUT)
-        tree = dendropy.Tree.get_from_path(treeFile, schema='newick', rooting="force-rooted", preserve_underscores=True)
-
-        # find first parent of each bin with a label
-        binIdToLineageStatistics = {}
-        for binId in binIds:
-            node = tree.find_node_with_taxon_label(binId)
-            if node == None:
-                d = {}
-                d['# genomes'] = 'NA'
-                d['taxonomy'] = 'unresolved'
-                d['gc mean'] = 'NA'
-                d['gc std'] = 'NA'
-                d['genome size mean'] = 'NA'
-                d['genome size std'] = 'NA'
-                d['gene count mean'] = 'NA'
-                d['gene count std'] = 'NA'
-                d['marker set'] = 'NA'
-                binIdToLineageStatistics[binId] = d
-                continue
-
-            # find first labeled parent node (nodes inserted by pplacer will be unlabeled)
-            parentNode = node.parent_node
-            uniqueId = None
-            while parentNode != None:
-                if parentNode.label:
-                    uniqueId = parentNode.label.split('|')[0]
-                    break
-
-                parentNode = parentNode.parent_node
-
-            if uniqueId:
-                binIdToLineageStatistics[binId] = uniqueIdToLineageStatistics[uniqueId]
-            else:
-                self.logger.error('Failed to find lineage-specific statistics for inserted bin: ' + node.taxon.label)
-                sys.exit(0)
-
-        return binIdToLineageStatistics
-
-    def reportBinTaxonomy(self, outDir, resultsParser, bTabTable, outFile, binStats, bLineageStatistics):
-        # make sure output and tree directories exist
-        checkDirExists(outDir)
-        alignOutputDir = os.path.join(outDir, 'storage', 'tree')
-        checkDirExists(alignOutputDir)
-
-        # get all bin ids
-        binIds = getBinIdsFromOutDir(outDir)
-
-        # get taxonomy for each bin
-        binIdToTaxonomy = self.getBinTaxonomy(outDir, binIds)
-
-        # write table
-        if not bLineageStatistics:
-            self.__printSimpleSummaryTable(binIdToTaxonomy, resultsParser, bTabTable, outFile)
-        else:
-            # get taxonomy of sister lineage for each bin
-            binIdToSisterTaxonomy = self.getBinSisterTaxonomy(outDir, binIds)
-            binIdToUID = self.getInsertionBranchId(outDir, binIds)
-
-            binIdToLineageStatistics = self.readLineageMetadata(outDir, binIds)
-            self.__printFullTable(binIdToUID, binIdToTaxonomy, binIdToSisterTaxonomy, binIdToLineageStatistics, resultsParser, binStats, bTabTable, outFile)
-
-    def __printSimpleSummaryTable(self, binIdToTaxonomy, resultsParser, bTabTable, outFile):
-        # redirect output
-        oldStdOut = reassignStdOut(outFile)
-
-        arbitraryBinId = binIdToTaxonomy.keys()[0]
-        markerCountLabel = '# unique markers (of %d)' % len(resultsParser.models[arbitraryBinId])
-        header = ['Bin Id', markerCountLabel, '# multi-copy', 'Taxonomy']
-
-        if bTabTable:
-            pTable = None
-            print('\t'.join(header))
-        else:
-            pTable = prettytable.PrettyTable(header)
-            pTable.float_format = '.2'
-            pTable.align = 'c'
-            pTable.align[header[0]] = 'l'
-            pTable.align['Taxonomy'] = 'l'
-            pTable.hrules = prettytable.FRAME
-            pTable.vrules = prettytable.NONE
-
-        for binId in sorted(binIdToTaxonomy.keys()):
-            uniqueHits, multiCopyHits = resultsParser.results[binId].countUniqueHits()
-
-            row = [binId, uniqueHits, multiCopyHits, binIdToTaxonomy[binId]]
-
-            if bTabTable:
-                print('\t'.join(map(str, row)))
-            else:
-                pTable.add_row(row)
-
-        if not bTabTable:
-            print(pTable.get_string(sortby=markerCountLabel, reversesort=True))
-
-        # restore stdout
-        restoreStdOut(outFile, oldStdOut)
-
-    def __printFullTable(self, binIdToUID, binIdToTaxonomy, binIdToSisterTaxonomy, binIdToLineageStatistics, resultsParser, binStats, bTabTable, outFile):
-        # redirect output
-        oldStdOut = reassignStdOut(outFile)
-
-        arbitraryBinId = binIdToTaxonomy.keys()[0]
-        markerCountLabel = '# unique markers (of %d)' % len(resultsParser.models[arbitraryBinId])
-        header = ['Bin Id', markerCountLabel, "# multi-copy"]
-        header += ['Insertion branch UID', 'Taxonomy (contained)', 'Taxonomy (sister lineage)']
-        header += ['GC', 'Genome size (Mbp)', 'Gene count', 'Coding density', 'Translation table']
-        header += ['# descendant genomes', 'Lineage: GC mean', 'Lineage: GC std']
-        header += ['Lineage: genome size (Mbp) mean', 'Lineage: genome size (Mbp) std']
-        header += ['Lineage: gene count mean', 'Lineage: gene count std']
-
-        if bTabTable:
-            pTable = None
-            print('\t'.join(header))
-        else:
-            pTable = prettytable.PrettyTable(header)
-            pTable.float_format = '.2'
-            pTable.float_format['GC'] = '.1'
-            pTable.float_format['Lineage: GC mean'] = '.1'
-            pTable.float_format['Lineage: GC std'] = '.1'
-            pTable.float_format['Lineage: gene count mean'] = '.0'
-            pTable.float_format['Lineage: gene count std'] = '.0'
-            pTable.align = 'c'
-            pTable.align[header[0]] = 'l'
-            pTable.align['Insertion branch UID'] = 'l'
-            pTable.align['Taxonomy (contained)'] = 'l'
-            pTable.align['Taxonomy (sister lineage)'] = 'l'
-            pTable.hrules = prettytable.FRAME
-            pTable.vrules = prettytable.NONE
-
-        for binId in sorted(binIdToTaxonomy.keys()):
-            uniqueHits, multiCopyHits = resultsParser.results[binId].countUniqueHits()
-
-            truncSisterLineage = binIdToSisterTaxonomy[binId]
-            for taxa in binIdToTaxonomy[binId].split(';'):
-                truncSisterLineage = truncSisterLineage.replace(taxa + ';', '')
-
-            if len(truncSisterLineage) == 0:
-                truncSisterLineage = 'unresolved'
-            elif truncSisterLineage[-1] == ';':
-                truncSisterLineage = truncSisterLineage[0:-1]
-
-            row = [binId, uniqueHits, multiCopyHits]
-            row += [binIdToUID[binId], binIdToTaxonomy[binId], truncSisterLineage]
-            row += [binStats[binId]['GC'] * 100]
-            row += [float(binStats[binId]['Genome size']) / 1e6]
-            row += [binStats[binId]['# predicted genes']]
-            row += [binStats[binId]['Coding density']]
-            row += [binStats[binId]['Translation table']]
-            row += [binIdToLineageStatistics[binId]['# genomes']]
-            row += [binIdToLineageStatistics[binId]['gc mean']]
-            row += [binIdToLineageStatistics[binId]['gc std']]
-            row += [binIdToLineageStatistics[binId]['genome size mean']]
-            row += [binIdToLineageStatistics[binId]['genome size std']]
-            row += [binIdToLineageStatistics[binId]['gene count mean']]
-            row += [binIdToLineageStatistics[binId]['gene count std']]
-
-            if bTabTable:
-                print('\t'.join(map(str, row)))
-            else:
-                pTable.add_row(row)
-
-        if not bTabTable:
-            print(pTable.get_string(sortby=markerCountLabel, reversesort=True))
-
-        # restore stdout
-        restoreStdOut(outFile, oldStdOut)
-
-    def __readDuplicateSeqs(self):
-        """Parse file indicating duplicate sequence alignments."""
-        duplicateSeqs = {}
-        for line in open(os.path.join(DefaultValues.GENOME_TREE_DIR, DefaultValues.GENOME_TREE_DEREP)):
-            lineSplit = line.rstrip().split()
-            if len(lineSplit) > 1:
-                duplicateSeqs[lineSplit[0]] = lineSplit[1:]
-
-        return duplicateSeqs
->>>>>>> e91c6256
+        return duplicateSeqs