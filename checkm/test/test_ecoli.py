###############################################################################
#
# test_ecoli.py - process E.coli K12-W3310 genome to verify operation of CheckM
#
# Note: This test must be initiated using checkm test <output dir>.
#
###############################################################################
#                                                                             #
#    This program is free software: you can redistribute it and/or modify     #
#    it under the terms of the GNU General Public License as published by     #
#    the Free Software Foundation, either version 3 of the License, or        #
#    (at your option) any later version.                                      #
#                                                                             #
#    This program is distributed in the hope that it will be useful,          #
#    but WITHOUT ANY WARRANTY; without even the implied warranty of           #
#    MERCHANTABILITY or FITNESS FOR A PARTICULAR PURPOSE.  See the            #
#    GNU General Public License for more details.                             #
#                                                                             #
#    You should have received a copy of the GNU General Public License        #
#    along with this program. If not, see <http://www.gnu.org/licenses/>.     #
#                                                                             #
###############################################################################

import os
import logging
import shutil

from checkm.resultsParser import ResultsParser
from checkm.markerSets import MarkerSet
from checkm.defaultValues import DefaultValues
from checkm.common import makeSurePathExists, checkFileExists

import numpy as np


class Options():
    pass


class VerifyEcoli():
    def __init__(self):
        self.logger = logging.getLogger('timestamp')

    def run(self, parser, outputDir):
        """Run standard E. coli genome to verify operation of CheckM."""

        ecoliFile = os.path.join(DefaultValues.CHECKM_DATA_DIR, 'test_data', '637000110.fna')
        checkFileExists(ecoliFile)

        options = Options()
        options.threads = 1
        options.pplacer_threads = 1
        options.extension = 'fna'
        options.bQuiet = True
<<<<<<< HEAD
        options.out_folder = os.path.join(outputDir, 'results')
        options.force_overwrite=False
        if os.path.exists(options.out_folder):
            shutil.rmtree(options.out_folder)
        makeSurePathExists(options.out_folder)

        print ('[Step 1]: Verifying tree command.')
=======
        options.output_dir = os.path.join(outputDir, 'results')
        if os.path.exists(options.output_dir):
            shutil.rmtree(options.output_dir)
        makeSurePathExists(options.output_dir)

        self.logger.info('[Step 1]: Verifying tree command.')
>>>>>>> 22b9dd85
        options.bKeepAlignment = False
        options.bNucORFs = False
        options.bCalledGenes = False
        options.bReducedTree = True
        options.bin_dir = os.path.join(DefaultValues.CHECKM_DATA_DIR, 'test_data')
        parser.tree(options)
<<<<<<< HEAD
        self.verifyTree(options.out_folder)
        print ('\n  [Passed]')

        print ('\n')
        print ('[Step 2]: Verifying tree_qa command.')
        options.tree_folder = options.out_folder
=======
        self.verifyTree(options.output_dir)
        self.logger.info('[Passed]')

        self.logger.info('[Step 2]: Verifying tree_qa command.')
        options.tree_dir = options.output_dir
>>>>>>> 22b9dd85
        options.out_format = 1
        options.file = os.path.join(options.output_dir, 'tree_qa_test.tsv')
        options.bTabTable = True
        parser.treeQA(options)
        self.verifyTreeQA(options.file)
<<<<<<< HEAD
        print ('\n  [Passed]')

        print ('\n')
        print ('[Step 3]: Verifying lineage_set command.')
        options.marker_file = os.path.join(options.out_folder, 'lineage_set_test.tsv')
=======
        self.logger.info('[Passed]')

        self.logger.info('[Step 3]: Verifying lineage_set command.')
        options.marker_file = os.path.join(options.output_dir, 'lineage_set_test.tsv')
>>>>>>> 22b9dd85
        options.bForceDomain = False
        options.bootstrap = 0
        options.num_genomes_markers = 30
        options.num_genomes_refine = 5
        options.bNoLineageSpecificRefinement = False

        options.bRequireTaxonomy = False
        options.unique = 10
        options.multi = 10
        parser.lineageSet(options)
        self.verifyLineageSet(options.marker_file, options.bRequireTaxonomy)

        options.bRequireTaxonomy = True
        parser.lineageSet(options)
        self.verifyLineageSet(options.marker_file, options.bRequireTaxonomy)
<<<<<<< HEAD
        print ('\n  [Passed]')

        print ('\n')
        print ('[Step 4]: Verifying analyze command.')
        options.bAlignTopHit = False
        parser.analyze(options)
        self.verifyAnalyze(options.out_folder)
        print ('\n  [Passed]')

        print ('\n')
        print ('[Step 5]: Verifying qa command.')
=======
        self.logger.info('[Passed]')

        self.logger.info('[Step 4]: Verifying analyze command.')
        options.bAlignTopHit = False
        parser.analyze(options)
        self.verifyAnalyze(options.output_dir)
        self.logger.info('[Passed]')

        self.logger.info('[Step 5]: Verifying qa command.')
>>>>>>> 22b9dd85
        options.alignment_file = None
        options.analyze_dir = options.output_dir
        options.out_format = 1
        options.exclude_markers = None
        options.bSkipPseudoGeneCorrection = False
        options.bSkipAdjCorrection = False
        options.file = os.path.join(options.output_dir, 'qa_test.tsv')
        options.bIndividualMarkers = False
        options.bIgnoreThresholds = False
        options.aai_strain = 0.9
        options.e_value = 1e-10
        options.length = 0.7
        options.coverage_file = None
        options.bTabTable = True
        parser.qa(options)
        self.verifyQA(options.file)
<<<<<<< HEAD
        print ('\n  [Passed]')
=======
        self.logger.info('[Passed]')
>>>>>>> 22b9dd85

    def verifyTree(self, outdir):
        """Verify output of tree command."""

        # verify bin stats using independently verified ground truth values
        binStats = ResultsParser(None).parseBinStats(outdir, DefaultValues.BIN_STATS_PHYLO_OUT)

        np.testing.assert_almost_equal(binStats['637000110']['GC'], 0.508, decimal=3, err_msg="Failed GC test")
        np.testing.assert_almost_equal(binStats['637000110']['GC std'], 0.0, err_msg="Failed GC std test")
        # np.testing.assert_almost_equal(binStats['637000110']['Coding density'], 0.8775, decimal=3, err_msg="Failed coding density test") # depends on exact version of prodigal
        np.testing.assert_almost_equal(binStats['637000110']['# contigs'], 1, err_msg="Failed # contigs test")
        np.testing.assert_almost_equal(binStats['637000110']['# scaffolds'], 1, err_msg="Failed # scaffolds test")
        np.testing.assert_equal(binStats['637000110']['Longest contig'], 4646332, err_msg="Failed longest contig test")
        np.testing.assert_equal(binStats['637000110']['Longest scaffold'], 4646332, err_msg="Failed longest scaffold test")
        # np.testing.assert_equal(binStats['637000110']['# predicted genes'], 4327, err_msg="Failed # predicted genes test") # depends on exact version of prodigal
        np.testing.assert_equal(binStats['637000110']['N50 (contigs)'], 4646332, err_msg="Failed N50 (contigs) test")
        np.testing.assert_equal(binStats['637000110']['N50 (scaffolds)'], 4646332, err_msg="Failed N50 (scaffolds) test")
        np.testing.assert_equal(binStats['637000110']['Genome size'], 4646332, err_msg="Failed genome size test")

        # verify sequence stats using  independently verified ground truth values
        # [The sequence stats file is not generated in CheckM >= v0.9.8 in order to reduce memory requirements.]
        # with open(os.path.join(outdir, 'storage', DefaultValues.SEQ_STATS_PHYLO_OUT), 'r') as f:
        #    s = f.read()
        #    seqStats = ast.literal_eval(s)

        # np.testing.assert_almost_equal(seqStats['637000110']['AC_000091']['GC'], 0.508, decimal=3, err_msg="Failed GC test")
        # np.testing.assert_equal(seqStats['637000110']['AC_000091']['Total contig length'], 4646332, err_msg="Failed total contig length test")
        # np.testing.assert_equal(seqStats['637000110']['AC_000091']['Coding bases'], 4077069, err_msg="Failed coding bases test") # depends on exact version of prodigal
        # np.testing.assert_equal(seqStats['637000110']['AC_000091']['# ORFs'], 4326, err_msg="Failed # genes test") # depends on exact version of prodigal
        # np.testing.assert_equal(seqStats['637000110']['AC_000091']['Length'], 4646332, err_msg="Failed length test")
        # np.testing.assert_equal(seqStats['637000110']['AC_000091']['# contigs'], 1, err_msg="Failed # contigs test")

    def verifyTreeQA(self, qaTableFile):
        """Verify output of tree QA command."""

        with open(qaTableFile) as f:
            f.readline()  # skip header

            for line in f:
                if line.strip() != '':
                    lineSplit = line.split('\t')

        np.testing.assert_almost_equal(int(lineSplit[0]), 637000110, err_msg="Failed genome ID test")
        np.testing.assert_almost_equal(int(lineSplit[1]), 43, err_msg="Failed # markers test")

        family = None
        if len(lineSplit) >= 4:
            taxonomy = lineSplit[3].split(';')
            if len(taxonomy) >= 5:
                family = lineSplit[3].split(';')[4].strip()
        assert(family == 'f__Enterobacteriaceae')

    def verifyLineageSet(self, markerSetFile, bRequireTaxonomy):
        """Verify output of lineage set command."""

        with open(markerSetFile) as f:
            f.readline()  # skip header

            for line in f:
                if line.strip() != '':
                    lineSplit = line.split('\t')
                    binId = lineSplit[0]
                    _numMarkers = int(lineSplit[1])
                    uid = lineSplit[2]
                    lineage = lineSplit[3]
                    numGenomes = int(lineSplit[4])
                    _markerSet = MarkerSet(uid, lineage, numGenomes, eval(lineSplit[5].rstrip()))

        np.testing.assert_almost_equal(int(binId), 637000110, err_msg="Failed bin ID test")
        if not bRequireTaxonomy:
            # this is unstable as it depends on HMMER and prodigal
            # np.testing.assert_equal(markerSet.numSets(), 336, err_msg="Failed # marker set test")
            # np.testing.assert_equal(markerSet.numMarkers(), 1173, err_msg="Failed # markers test")
            pass
        else:
            # np.testing.assert_equal(markerSet.numSets(), 282, err_msg="Failed # marker set test")
            # np.testing.assert_equal(markerSet.numMarkers(), 1254, err_msg="Failed # markers test")
            pass

    def verifyAnalyze(self, outdir):
        """Verify output of analyze command."""

        # verify bin stats using independently verified ground truth values
        binStats = ResultsParser(None).parseBinStats(outdir, DefaultValues.BIN_STATS_OUT)

        np.testing.assert_almost_equal(binStats['637000110']['GC'], 0.508, decimal=3, err_msg="Failed GC test")
        np.testing.assert_almost_equal(binStats['637000110']['GC std'], 0.0, err_msg="Failed GC std test")
        # np.testing.assert_almost_equal(binStats['637000110']['Coding density'], 0.877, decimal=3, err_msg="Failed coding density test") # depends on exact version of prodigal
        np.testing.assert_equal(binStats['637000110']['# contigs'], 1, err_msg="Failed # contigs test")
        np.testing.assert_equal(binStats['637000110']['# scaffolds'], 1, err_msg="Failed # scaffolds test")
        np.testing.assert_equal(binStats['637000110']['Longest contig'], 4646332, err_msg="Failed longest contig test")
        np.testing.assert_equal(binStats['637000110']['Longest scaffold'], 4646332, err_msg="Failed longest scaffold test")
        # np.testing.assert_equal(binStats['637000110']['# predicted genes'], 4326, err_msg="Failed # predicted genes test") # depends on exact version of prodigal
        np.testing.assert_equal(binStats['637000110']['N50 (contigs)'], 4646332, err_msg="Failed N50 (contigs) test")
        np.testing.assert_equal(binStats['637000110']['N50 (scaffolds)'], 4646332, err_msg="Failed N50 (scaffolds) test")
        np.testing.assert_equal(binStats['637000110']['Genome size'], 4646332, err_msg="Failed genome size test")

        # verify sequence stats using  independently verified ground truth values
        # [The sequence stats file is not generated in CheckM >= v0.9.8 in order to reduce memory requirements.]
        # with open(os.path.join(outdir, 'storage', DefaultValues.SEQ_STATS_OUT), 'r') as f:
        #    s = f.read()
        #    seqStats = ast.literal_eval(s)

        # np.testing.assert_almost_equal(seqStats['637000110']['AC_000091']['GC'], 0.508, decimal=3, err_msg="Failed GC test")
        # np.testing.assert_equal(seqStats['637000110']['AC_000091']['Total contig length'], 4646332, err_msg="Failed total contig length test")
        # np.testing.assert_equal(seqStats['637000110']['AC_000091']['Coding bases'], 4077069, err_msg="Failed coding bases test") # depends on exact version of prodigal
        # np.testing.assert_equal(seqStats['637000110']['AC_000091']['# ORFs'], 4326, err_msg="Failed # genes test") # depends on exact version of prodigal
        # np.testing.assert_equal(seqStats['637000110']['AC_000091']['Length'], 4646332, err_msg="Failed length test")
        # np.testing.assert_equal(seqStats['637000110']['AC_000091']['# contigs'], 1, err_msg="Failed # contigs test")

    def verifyQA(self, qaTableFile):
        """Verify output of qa command."""

        with open(qaTableFile) as f:
            f.readline()  # skip header

            for line in f:
                if line.strip() != '':
                    lineSplit = line.split('\t')

        np.testing.assert_equal(int(lineSplit[0]), 637000110, err_msg="Failed genome ID test")
        # np.testing.assert_equal(lineSplit[1], 'f__Enterobacteriaceae', err_msg="Failed lineage test")    # depend on exact version of prodigal
        # np.testing.assert_equal(int(lineSplit[2]), 134, err_msg="Failed # genomes")
        # np.testing.assert_equal(int(lineSplit[3]), 1173, err_msg="Failed # markers test")
        # np.testing.assert_almost_equal(int(lineSplit[4]), 336, err_msg="Failed # marker sets test")
        # np.testing.assert_almost_equal(float(lineSplit[11]), 99.98, decimal=2, err_msg="Failed completeness test")
        # np.testing.assert_almost_equal(float(lineSplit[12]), 0.04, decimal=2, err_msg="Failed contamination test")
<|MERGE_RESOLUTION|>--- conflicted
+++ resolved
@@ -1,293 +1,248 @@
-###############################################################################
-#
-# test_ecoli.py - process E.coli K12-W3310 genome to verify operation of CheckM
-#
-# Note: This test must be initiated using checkm test <output dir>.
-#
-###############################################################################
-#                                                                             #
-#    This program is free software: you can redistribute it and/or modify     #
-#    it under the terms of the GNU General Public License as published by     #
-#    the Free Software Foundation, either version 3 of the License, or        #
-#    (at your option) any later version.                                      #
-#                                                                             #
-#    This program is distributed in the hope that it will be useful,          #
-#    but WITHOUT ANY WARRANTY; without even the implied warranty of           #
-#    MERCHANTABILITY or FITNESS FOR A PARTICULAR PURPOSE.  See the            #
-#    GNU General Public License for more details.                             #
-#                                                                             #
-#    You should have received a copy of the GNU General Public License        #
-#    along with this program. If not, see <http://www.gnu.org/licenses/>.     #
-#                                                                             #
-###############################################################################
-
-import os
-import logging
-import shutil
-
-from checkm.resultsParser import ResultsParser
-from checkm.markerSets import MarkerSet
-from checkm.defaultValues import DefaultValues
-from checkm.common import makeSurePathExists, checkFileExists
-
-import numpy as np
-
-
-class Options():
-    pass
-
-
-class VerifyEcoli():
-    def __init__(self):
-        self.logger = logging.getLogger('timestamp')
-
-    def run(self, parser, outputDir):
-        """Run standard E. coli genome to verify operation of CheckM."""
-
-        ecoliFile = os.path.join(DefaultValues.CHECKM_DATA_DIR, 'test_data', '637000110.fna')
-        checkFileExists(ecoliFile)
-
-        options = Options()
-        options.threads = 1
-        options.pplacer_threads = 1
-        options.extension = 'fna'
-        options.bQuiet = True
-<<<<<<< HEAD
-        options.out_folder = os.path.join(outputDir, 'results')
-        options.force_overwrite=False
-        if os.path.exists(options.out_folder):
-            shutil.rmtree(options.out_folder)
-        makeSurePathExists(options.out_folder)
-
-        print ('[Step 1]: Verifying tree command.')
-=======
-        options.output_dir = os.path.join(outputDir, 'results')
-        if os.path.exists(options.output_dir):
-            shutil.rmtree(options.output_dir)
-        makeSurePathExists(options.output_dir)
-
-        self.logger.info('[Step 1]: Verifying tree command.')
->>>>>>> 22b9dd85
-        options.bKeepAlignment = False
-        options.bNucORFs = False
-        options.bCalledGenes = False
-        options.bReducedTree = True
-        options.bin_dir = os.path.join(DefaultValues.CHECKM_DATA_DIR, 'test_data')
-        parser.tree(options)
-<<<<<<< HEAD
-        self.verifyTree(options.out_folder)
-        print ('\n  [Passed]')
-
-        print ('\n')
-        print ('[Step 2]: Verifying tree_qa command.')
-        options.tree_folder = options.out_folder
-=======
-        self.verifyTree(options.output_dir)
-        self.logger.info('[Passed]')
-
-        self.logger.info('[Step 2]: Verifying tree_qa command.')
-        options.tree_dir = options.output_dir
->>>>>>> 22b9dd85
-        options.out_format = 1
-        options.file = os.path.join(options.output_dir, 'tree_qa_test.tsv')
-        options.bTabTable = True
-        parser.treeQA(options)
-        self.verifyTreeQA(options.file)
-<<<<<<< HEAD
-        print ('\n  [Passed]')
-
-        print ('\n')
-        print ('[Step 3]: Verifying lineage_set command.')
-        options.marker_file = os.path.join(options.out_folder, 'lineage_set_test.tsv')
-=======
-        self.logger.info('[Passed]')
-
-        self.logger.info('[Step 3]: Verifying lineage_set command.')
-        options.marker_file = os.path.join(options.output_dir, 'lineage_set_test.tsv')
->>>>>>> 22b9dd85
-        options.bForceDomain = False
-        options.bootstrap = 0
-        options.num_genomes_markers = 30
-        options.num_genomes_refine = 5
-        options.bNoLineageSpecificRefinement = False
-
-        options.bRequireTaxonomy = False
-        options.unique = 10
-        options.multi = 10
-        parser.lineageSet(options)
-        self.verifyLineageSet(options.marker_file, options.bRequireTaxonomy)
-
-        options.bRequireTaxonomy = True
-        parser.lineageSet(options)
-        self.verifyLineageSet(options.marker_file, options.bRequireTaxonomy)
-<<<<<<< HEAD
-        print ('\n  [Passed]')
-
-        print ('\n')
-        print ('[Step 4]: Verifying analyze command.')
-        options.bAlignTopHit = False
-        parser.analyze(options)
-        self.verifyAnalyze(options.out_folder)
-        print ('\n  [Passed]')
-
-        print ('\n')
-        print ('[Step 5]: Verifying qa command.')
-=======
-        self.logger.info('[Passed]')
-
-        self.logger.info('[Step 4]: Verifying analyze command.')
-        options.bAlignTopHit = False
-        parser.analyze(options)
-        self.verifyAnalyze(options.output_dir)
-        self.logger.info('[Passed]')
-
-        self.logger.info('[Step 5]: Verifying qa command.')
->>>>>>> 22b9dd85
-        options.alignment_file = None
-        options.analyze_dir = options.output_dir
-        options.out_format = 1
-        options.exclude_markers = None
-        options.bSkipPseudoGeneCorrection = False
-        options.bSkipAdjCorrection = False
-        options.file = os.path.join(options.output_dir, 'qa_test.tsv')
-        options.bIndividualMarkers = False
-        options.bIgnoreThresholds = False
-        options.aai_strain = 0.9
-        options.e_value = 1e-10
-        options.length = 0.7
-        options.coverage_file = None
-        options.bTabTable = True
-        parser.qa(options)
-        self.verifyQA(options.file)
-<<<<<<< HEAD
-        print ('\n  [Passed]')
-=======
-        self.logger.info('[Passed]')
->>>>>>> 22b9dd85
-
-    def verifyTree(self, outdir):
-        """Verify output of tree command."""
-
-        # verify bin stats using independently verified ground truth values
-        binStats = ResultsParser(None).parseBinStats(outdir, DefaultValues.BIN_STATS_PHYLO_OUT)
-
-        np.testing.assert_almost_equal(binStats['637000110']['GC'], 0.508, decimal=3, err_msg="Failed GC test")
-        np.testing.assert_almost_equal(binStats['637000110']['GC std'], 0.0, err_msg="Failed GC std test")
-        # np.testing.assert_almost_equal(binStats['637000110']['Coding density'], 0.8775, decimal=3, err_msg="Failed coding density test") # depends on exact version of prodigal
-        np.testing.assert_almost_equal(binStats['637000110']['# contigs'], 1, err_msg="Failed # contigs test")
-        np.testing.assert_almost_equal(binStats['637000110']['# scaffolds'], 1, err_msg="Failed # scaffolds test")
-        np.testing.assert_equal(binStats['637000110']['Longest contig'], 4646332, err_msg="Failed longest contig test")
-        np.testing.assert_equal(binStats['637000110']['Longest scaffold'], 4646332, err_msg="Failed longest scaffold test")
-        # np.testing.assert_equal(binStats['637000110']['# predicted genes'], 4327, err_msg="Failed # predicted genes test") # depends on exact version of prodigal
-        np.testing.assert_equal(binStats['637000110']['N50 (contigs)'], 4646332, err_msg="Failed N50 (contigs) test")
-        np.testing.assert_equal(binStats['637000110']['N50 (scaffolds)'], 4646332, err_msg="Failed N50 (scaffolds) test")
-        np.testing.assert_equal(binStats['637000110']['Genome size'], 4646332, err_msg="Failed genome size test")
-
-        # verify sequence stats using  independently verified ground truth values
-        # [The sequence stats file is not generated in CheckM >= v0.9.8 in order to reduce memory requirements.]
-        # with open(os.path.join(outdir, 'storage', DefaultValues.SEQ_STATS_PHYLO_OUT), 'r') as f:
-        #    s = f.read()
-        #    seqStats = ast.literal_eval(s)
-
-        # np.testing.assert_almost_equal(seqStats['637000110']['AC_000091']['GC'], 0.508, decimal=3, err_msg="Failed GC test")
-        # np.testing.assert_equal(seqStats['637000110']['AC_000091']['Total contig length'], 4646332, err_msg="Failed total contig length test")
-        # np.testing.assert_equal(seqStats['637000110']['AC_000091']['Coding bases'], 4077069, err_msg="Failed coding bases test") # depends on exact version of prodigal
-        # np.testing.assert_equal(seqStats['637000110']['AC_000091']['# ORFs'], 4326, err_msg="Failed # genes test") # depends on exact version of prodigal
-        # np.testing.assert_equal(seqStats['637000110']['AC_000091']['Length'], 4646332, err_msg="Failed length test")
-        # np.testing.assert_equal(seqStats['637000110']['AC_000091']['# contigs'], 1, err_msg="Failed # contigs test")
-
-    def verifyTreeQA(self, qaTableFile):
-        """Verify output of tree QA command."""
-
-        with open(qaTableFile) as f:
-            f.readline()  # skip header
-
-            for line in f:
-                if line.strip() != '':
-                    lineSplit = line.split('\t')
-
-        np.testing.assert_almost_equal(int(lineSplit[0]), 637000110, err_msg="Failed genome ID test")
-        np.testing.assert_almost_equal(int(lineSplit[1]), 43, err_msg="Failed # markers test")
-
-        family = None
-        if len(lineSplit) >= 4:
-            taxonomy = lineSplit[3].split(';')
-            if len(taxonomy) >= 5:
-                family = lineSplit[3].split(';')[4].strip()
-        assert(family == 'f__Enterobacteriaceae')
-
-    def verifyLineageSet(self, markerSetFile, bRequireTaxonomy):
-        """Verify output of lineage set command."""
-
-        with open(markerSetFile) as f:
-            f.readline()  # skip header
-
-            for line in f:
-                if line.strip() != '':
-                    lineSplit = line.split('\t')
-                    binId = lineSplit[0]
-                    _numMarkers = int(lineSplit[1])
-                    uid = lineSplit[2]
-                    lineage = lineSplit[3]
-                    numGenomes = int(lineSplit[4])
-                    _markerSet = MarkerSet(uid, lineage, numGenomes, eval(lineSplit[5].rstrip()))
-
-        np.testing.assert_almost_equal(int(binId), 637000110, err_msg="Failed bin ID test")
-        if not bRequireTaxonomy:
-            # this is unstable as it depends on HMMER and prodigal
-            # np.testing.assert_equal(markerSet.numSets(), 336, err_msg="Failed # marker set test")
-            # np.testing.assert_equal(markerSet.numMarkers(), 1173, err_msg="Failed # markers test")
-            pass
-        else:
-            # np.testing.assert_equal(markerSet.numSets(), 282, err_msg="Failed # marker set test")
-            # np.testing.assert_equal(markerSet.numMarkers(), 1254, err_msg="Failed # markers test")
-            pass
-
-    def verifyAnalyze(self, outdir):
-        """Verify output of analyze command."""
-
-        # verify bin stats using independently verified ground truth values
-        binStats = ResultsParser(None).parseBinStats(outdir, DefaultValues.BIN_STATS_OUT)
-
-        np.testing.assert_almost_equal(binStats['637000110']['GC'], 0.508, decimal=3, err_msg="Failed GC test")
-        np.testing.assert_almost_equal(binStats['637000110']['GC std'], 0.0, err_msg="Failed GC std test")
-        # np.testing.assert_almost_equal(binStats['637000110']['Coding density'], 0.877, decimal=3, err_msg="Failed coding density test") # depends on exact version of prodigal
-        np.testing.assert_equal(binStats['637000110']['# contigs'], 1, err_msg="Failed # contigs test")
-        np.testing.assert_equal(binStats['637000110']['# scaffolds'], 1, err_msg="Failed # scaffolds test")
-        np.testing.assert_equal(binStats['637000110']['Longest contig'], 4646332, err_msg="Failed longest contig test")
-        np.testing.assert_equal(binStats['637000110']['Longest scaffold'], 4646332, err_msg="Failed longest scaffold test")
-        # np.testing.assert_equal(binStats['637000110']['# predicted genes'], 4326, err_msg="Failed # predicted genes test") # depends on exact version of prodigal
-        np.testing.assert_equal(binStats['637000110']['N50 (contigs)'], 4646332, err_msg="Failed N50 (contigs) test")
-        np.testing.assert_equal(binStats['637000110']['N50 (scaffolds)'], 4646332, err_msg="Failed N50 (scaffolds) test")
-        np.testing.assert_equal(binStats['637000110']['Genome size'], 4646332, err_msg="Failed genome size test")
-
-        # verify sequence stats using  independently verified ground truth values
-        # [The sequence stats file is not generated in CheckM >= v0.9.8 in order to reduce memory requirements.]
-        # with open(os.path.join(outdir, 'storage', DefaultValues.SEQ_STATS_OUT), 'r') as f:
-        #    s = f.read()
-        #    seqStats = ast.literal_eval(s)
-
-        # np.testing.assert_almost_equal(seqStats['637000110']['AC_000091']['GC'], 0.508, decimal=3, err_msg="Failed GC test")
-        # np.testing.assert_equal(seqStats['637000110']['AC_000091']['Total contig length'], 4646332, err_msg="Failed total contig length test")
-        # np.testing.assert_equal(seqStats['637000110']['AC_000091']['Coding bases'], 4077069, err_msg="Failed coding bases test") # depends on exact version of prodigal
-        # np.testing.assert_equal(seqStats['637000110']['AC_000091']['# ORFs'], 4326, err_msg="Failed # genes test") # depends on exact version of prodigal
-        # np.testing.assert_equal(seqStats['637000110']['AC_000091']['Length'], 4646332, err_msg="Failed length test")
-        # np.testing.assert_equal(seqStats['637000110']['AC_000091']['# contigs'], 1, err_msg="Failed # contigs test")
-
-    def verifyQA(self, qaTableFile):
-        """Verify output of qa command."""
-
-        with open(qaTableFile) as f:
-            f.readline()  # skip header
-
-            for line in f:
-                if line.strip() != '':
-                    lineSplit = line.split('\t')
-
-        np.testing.assert_equal(int(lineSplit[0]), 637000110, err_msg="Failed genome ID test")
-        # np.testing.assert_equal(lineSplit[1], 'f__Enterobacteriaceae', err_msg="Failed lineage test")    # depend on exact version of prodigal
-        # np.testing.assert_equal(int(lineSplit[2]), 134, err_msg="Failed # genomes")
-        # np.testing.assert_equal(int(lineSplit[3]), 1173, err_msg="Failed # markers test")
-        # np.testing.assert_almost_equal(int(lineSplit[4]), 336, err_msg="Failed # marker sets test")
-        # np.testing.assert_almost_equal(float(lineSplit[11]), 99.98, decimal=2, err_msg="Failed completeness test")
-        # np.testing.assert_almost_equal(float(lineSplit[12]), 0.04, decimal=2, err_msg="Failed contamination test")
+###############################################################################
+#
+# test_ecoli.py - process E.coli K12-W3310 genome to verify operation of CheckM
+#
+# Note: This test must be initiated using checkm test <output dir>.
+#
+###############################################################################
+#                                                                             #
+#    This program is free software: you can redistribute it and/or modify     #
+#    it under the terms of the GNU General Public License as published by     #
+#    the Free Software Foundation, either version 3 of the License, or        #
+#    (at your option) any later version.                                      #
+#                                                                             #
+#    This program is distributed in the hope that it will be useful,          #
+#    but WITHOUT ANY WARRANTY; without even the implied warranty of           #
+#    MERCHANTABILITY or FITNESS FOR A PARTICULAR PURPOSE.  See the            #
+#    GNU General Public License for more details.                             #
+#                                                                             #
+#    You should have received a copy of the GNU General Public License        #
+#    along with this program. If not, see <http://www.gnu.org/licenses/>.     #
+#                                                                             #
+###############################################################################
+
+import os
+import logging
+import shutil
+
+from checkm.resultsParser import ResultsParser
+from checkm.markerSets import MarkerSet
+from checkm.defaultValues import DefaultValues
+from checkm.common import makeSurePathExists, checkFileExists
+
+import numpy as np
+
+
+class Options():
+    pass
+
+
+class VerifyEcoli():
+    def __init__(self):
+        self.logger = logging.getLogger('timestamp')
+
+    def run(self, parser, outputDir):
+        """Run standard E. coli genome to verify operation of CheckM."""
+
+        ecoliFile = os.path.join(DefaultValues.CHECKM_DATA_DIR, 'test_data', '637000110.fna')
+        checkFileExists(ecoliFile)
+
+        options = Options()
+        options.threads = 1
+        options.pplacer_threads = 1
+        options.extension = 'fna'
+        options.bQuiet = True
+        options.output_dir = os.path.join(outputDir, 'results')
+        if os.path.exists(options.output_dir):
+            shutil.rmtree(options.output_dir)
+        makeSurePathExists(options.output_dir)
+
+        self.logger.info('[Step 1]: Verifying tree command.')
+        options.bKeepAlignment = False
+        options.bNucORFs = False
+        options.bCalledGenes = False
+        options.bReducedTree = True
+        options.bin_dir = os.path.join(DefaultValues.CHECKM_DATA_DIR, 'test_data')
+        parser.tree(options)
+        self.verifyTree(options.output_dir)
+        self.logger.info('[Passed]')
+
+        self.logger.info('[Step 2]: Verifying tree_qa command.')
+        options.tree_dir = options.output_dir
+        options.out_format = 1
+        options.file = os.path.join(options.output_dir, 'tree_qa_test.tsv')
+        options.bTabTable = True
+        parser.treeQA(options)
+        self.verifyTreeQA(options.file)
+        self.logger.info('[Passed]')
+
+        self.logger.info('[Step 3]: Verifying lineage_set command.')
+        options.marker_file = os.path.join(options.output_dir, 'lineage_set_test.tsv')
+        options.bForceDomain = False
+        options.bootstrap = 0
+        options.num_genomes_markers = 30
+        options.num_genomes_refine = 5
+        options.bNoLineageSpecificRefinement = False
+
+        options.bRequireTaxonomy = False
+        options.unique = 10
+        options.multi = 10
+        parser.lineageSet(options)
+        self.verifyLineageSet(options.marker_file, options.bRequireTaxonomy)
+
+        options.bRequireTaxonomy = True
+        parser.lineageSet(options)
+        self.verifyLineageSet(options.marker_file, options.bRequireTaxonomy)
+        self.logger.info('[Passed]')
+
+        self.logger.info('[Step 4]: Verifying analyze command.')
+        options.bAlignTopHit = False
+        parser.analyze(options)
+        self.verifyAnalyze(options.output_dir)
+        self.logger.info('[Passed]')
+
+        self.logger.info('[Step 5]: Verifying qa command.')
+        options.alignment_file = None
+        options.analyze_dir = options.output_dir
+        options.out_format = 1
+        options.exclude_markers = None
+        options.bSkipPseudoGeneCorrection = False
+        options.bSkipAdjCorrection = False
+        options.file = os.path.join(options.output_dir, 'qa_test.tsv')
+        options.bIndividualMarkers = False
+        options.bIgnoreThresholds = False
+        options.aai_strain = 0.9
+        options.e_value = 1e-10
+        options.length = 0.7
+        options.coverage_file = None
+        options.bTabTable = True
+        parser.qa(options)
+        self.verifyQA(options.file)
+        self.logger.info('[Passed]')
+
+    def verifyTree(self, outdir):
+        """Verify output of tree command."""
+
+        # verify bin stats using independently verified ground truth values
+        binStats = ResultsParser(None).parseBinStats(outdir, DefaultValues.BIN_STATS_PHYLO_OUT)
+
+        np.testing.assert_almost_equal(binStats['637000110']['GC'], 0.508, decimal=3, err_msg="Failed GC test")
+        np.testing.assert_almost_equal(binStats['637000110']['GC std'], 0.0, err_msg="Failed GC std test")
+        # np.testing.assert_almost_equal(binStats['637000110']['Coding density'], 0.8775, decimal=3, err_msg="Failed coding density test") # depends on exact version of prodigal
+        np.testing.assert_almost_equal(binStats['637000110']['# contigs'], 1, err_msg="Failed # contigs test")
+        np.testing.assert_almost_equal(binStats['637000110']['# scaffolds'], 1, err_msg="Failed # scaffolds test")
+        np.testing.assert_equal(binStats['637000110']['Longest contig'], 4646332, err_msg="Failed longest contig test")
+        np.testing.assert_equal(binStats['637000110']['Longest scaffold'], 4646332, err_msg="Failed longest scaffold test")
+        # np.testing.assert_equal(binStats['637000110']['# predicted genes'], 4327, err_msg="Failed # predicted genes test") # depends on exact version of prodigal
+        np.testing.assert_equal(binStats['637000110']['N50 (contigs)'], 4646332, err_msg="Failed N50 (contigs) test")
+        np.testing.assert_equal(binStats['637000110']['N50 (scaffolds)'], 4646332, err_msg="Failed N50 (scaffolds) test")
+        np.testing.assert_equal(binStats['637000110']['Genome size'], 4646332, err_msg="Failed genome size test")
+
+        # verify sequence stats using  independently verified ground truth values
+        # [The sequence stats file is not generated in CheckM >= v0.9.8 in order to reduce memory requirements.]
+        # with open(os.path.join(outdir, 'storage', DefaultValues.SEQ_STATS_PHYLO_OUT), 'r') as f:
+        #    s = f.read()
+        #    seqStats = ast.literal_eval(s)
+
+        # np.testing.assert_almost_equal(seqStats['637000110']['AC_000091']['GC'], 0.508, decimal=3, err_msg="Failed GC test")
+        # np.testing.assert_equal(seqStats['637000110']['AC_000091']['Total contig length'], 4646332, err_msg="Failed total contig length test")
+        # np.testing.assert_equal(seqStats['637000110']['AC_000091']['Coding bases'], 4077069, err_msg="Failed coding bases test") # depends on exact version of prodigal
+        # np.testing.assert_equal(seqStats['637000110']['AC_000091']['# ORFs'], 4326, err_msg="Failed # genes test") # depends on exact version of prodigal
+        # np.testing.assert_equal(seqStats['637000110']['AC_000091']['Length'], 4646332, err_msg="Failed length test")
+        # np.testing.assert_equal(seqStats['637000110']['AC_000091']['# contigs'], 1, err_msg="Failed # contigs test")
+
+    def verifyTreeQA(self, qaTableFile):
+        """Verify output of tree QA command."""
+
+        with open(qaTableFile) as f:
+            f.readline()  # skip header
+
+            for line in f:
+                if line.strip() != '':
+                    lineSplit = line.split('\t')
+
+        np.testing.assert_almost_equal(int(lineSplit[0]), 637000110, err_msg="Failed genome ID test")
+        np.testing.assert_almost_equal(int(lineSplit[1]), 43, err_msg="Failed # markers test")
+
+        family = None
+        if len(lineSplit) >= 4:
+            taxonomy = lineSplit[3].split(';')
+            if len(taxonomy) >= 5:
+                family = lineSplit[3].split(';')[4].strip()
+        assert(family == 'f__Enterobacteriaceae')
+
+    def verifyLineageSet(self, markerSetFile, bRequireTaxonomy):
+        """Verify output of lineage set command."""
+
+        with open(markerSetFile) as f:
+            f.readline()  # skip header
+
+            for line in f:
+                if line.strip() != '':
+                    lineSplit = line.split('\t')
+                    binId = lineSplit[0]
+                    _numMarkers = int(lineSplit[1])
+                    uid = lineSplit[2]
+                    lineage = lineSplit[3]
+                    numGenomes = int(lineSplit[4])
+                    _markerSet = MarkerSet(uid, lineage, numGenomes, eval(lineSplit[5].rstrip()))
+
+        np.testing.assert_almost_equal(int(binId), 637000110, err_msg="Failed bin ID test")
+        if not bRequireTaxonomy:
+            # this is unstable as it depends on HMMER and prodigal
+            # np.testing.assert_equal(markerSet.numSets(), 336, err_msg="Failed # marker set test")
+            # np.testing.assert_equal(markerSet.numMarkers(), 1173, err_msg="Failed # markers test")
+            pass
+        else:
+            # np.testing.assert_equal(markerSet.numSets(), 282, err_msg="Failed # marker set test")
+            # np.testing.assert_equal(markerSet.numMarkers(), 1254, err_msg="Failed # markers test")
+            pass
+
+    def verifyAnalyze(self, outdir):
+        """Verify output of analyze command."""
+
+        # verify bin stats using independently verified ground truth values
+        binStats = ResultsParser(None).parseBinStats(outdir, DefaultValues.BIN_STATS_OUT)
+
+        np.testing.assert_almost_equal(binStats['637000110']['GC'], 0.508, decimal=3, err_msg="Failed GC test")
+        np.testing.assert_almost_equal(binStats['637000110']['GC std'], 0.0, err_msg="Failed GC std test")
+        # np.testing.assert_almost_equal(binStats['637000110']['Coding density'], 0.877, decimal=3, err_msg="Failed coding density test") # depends on exact version of prodigal
+        np.testing.assert_equal(binStats['637000110']['# contigs'], 1, err_msg="Failed # contigs test")
+        np.testing.assert_equal(binStats['637000110']['# scaffolds'], 1, err_msg="Failed # scaffolds test")
+        np.testing.assert_equal(binStats['637000110']['Longest contig'], 4646332, err_msg="Failed longest contig test")
+        np.testing.assert_equal(binStats['637000110']['Longest scaffold'], 4646332, err_msg="Failed longest scaffold test")
+        # np.testing.assert_equal(binStats['637000110']['# predicted genes'], 4326, err_msg="Failed # predicted genes test") # depends on exact version of prodigal
+        np.testing.assert_equal(binStats['637000110']['N50 (contigs)'], 4646332, err_msg="Failed N50 (contigs) test")
+        np.testing.assert_equal(binStats['637000110']['N50 (scaffolds)'], 4646332, err_msg="Failed N50 (scaffolds) test")
+        np.testing.assert_equal(binStats['637000110']['Genome size'], 4646332, err_msg="Failed genome size test")
+
+        # verify sequence stats using  independently verified ground truth values
+        # [The sequence stats file is not generated in CheckM >= v0.9.8 in order to reduce memory requirements.]
+        # with open(os.path.join(outdir, 'storage', DefaultValues.SEQ_STATS_OUT), 'r') as f:
+        #    s = f.read()
+        #    seqStats = ast.literal_eval(s)
+
+        # np.testing.assert_almost_equal(seqStats['637000110']['AC_000091']['GC'], 0.508, decimal=3, err_msg="Failed GC test")
+        # np.testing.assert_equal(seqStats['637000110']['AC_000091']['Total contig length'], 4646332, err_msg="Failed total contig length test")
+        # np.testing.assert_equal(seqStats['637000110']['AC_000091']['Coding bases'], 4077069, err_msg="Failed coding bases test") # depends on exact version of prodigal
+        # np.testing.assert_equal(seqStats['637000110']['AC_000091']['# ORFs'], 4326, err_msg="Failed # genes test") # depends on exact version of prodigal
+        # np.testing.assert_equal(seqStats['637000110']['AC_000091']['Length'], 4646332, err_msg="Failed length test")
+        # np.testing.assert_equal(seqStats['637000110']['AC_000091']['# contigs'], 1, err_msg="Failed # contigs test")
+
+    def verifyQA(self, qaTableFile):
+        """Verify output of qa command."""
+
+        with open(qaTableFile) as f:
+            f.readline()  # skip header
+
+            for line in f:
+                if line.strip() != '':
+                    lineSplit = line.split('\t')
+
+        np.testing.assert_equal(int(lineSplit[0]), 637000110, err_msg="Failed genome ID test")
+        # np.testing.assert_equal(lineSplit[1], 'f__Enterobacteriaceae', err_msg="Failed lineage test")    # depend on exact version of prodigal
+        # np.testing.assert_equal(int(lineSplit[2]), 134, err_msg="Failed # genomes")
+        # np.testing.assert_equal(int(lineSplit[3]), 1173, err_msg="Failed # markers test")
+        # np.testing.assert_almost_equal(int(lineSplit[4]), 336, err_msg="Failed # marker sets test")
+        # np.testing.assert_almost_equal(float(lineSplit[11]), 99.98, decimal=2, err_msg="Failed completeness test")
+        # np.testing.assert_almost_equal(float(lineSplit[12]), 0.04, decimal=2, err_msg="Failed contamination test")