--- conflicted
+++ resolved
@@ -1,5 +1,4 @@
-<<<<<<< HEAD
-#!/srv/sw/python/2.7.4/bin/python
+#!usr/bin/env python
 
 ###############################################################################
 #
@@ -673,591 +672,4 @@
         print "\n  Controlled exit resulting from an unrecoverable error or warning."
     except:
         print "\nUnexpected error:", sys.exc_info()[0]
-        raise
-=======
-#!/usr/bin/env python
-
-###############################################################################
-#
-# checkm - main program entry point. See checkm/checkm.py for internals.
-#
-###############################################################################
-#                                                                             #
-#    This program is free software: you can redistribute it and/or modify     #
-#    it under the terms of the GNU General Public License as published by     #
-#    the Free Software Foundation, either version 3 of the License, or        #
-#    (at your option) any later version.                                      #
-#                                                                             #
-#    This program is distributed in the hope that it will be useful,          #
-#    but WITHOUT ANY WARRANTY; without even the implied warranty of           #
-#    MERCHANTABILITY or FITNESS FOR A PARTICULAR PURPOSE.  See the            #
-#    GNU General Public License for more details.                             #
-#                                                                             #
-#    You should have received a copy of the GNU General Public License        #
-#    along with this program. If not, see <http://www.gnu.org/licenses/>.     #
-#                                                                             #
-###############################################################################
-
-__author__ = "Donovan Parks, Connor Skennerton, Michael Imelfort"
-__copyright__ = "Copyright 2013"
-__credits__ = ["Donovan Parks", "Connor Skennerton", "Michael Imelfort"]
-__license__ = "GPL3"
-__maintainer__ = "Donovan Parks"
-__email__ = "donovan.parks@gmail.com"
-__status__ = "Development"
-__version__ = "0.6.0"
-
-import argparse
-import sys
-
-from checkm import checkm, defaultValues
-from checkm.lib.taxonomyUtils import taxonomicRanks
-
-def printHelp():
-    print ''
-    print '                ...::: CheckM v' + __version__ + ' :::...'''
-    print '''\
-
-  Assess quality of putative genome bins.
-    
-  Lineage-specific marker set:
-    tree         -> Place bins in the reference genome tree
-    tree_qa      -> Assess phylogenetic markers found in each bin
-    lineage_set  -> Infer lineage-specific marker sets for each bin
-    
-  Taxonomic-specific marker set:
-    taxon_list   -> List available taxonomic-specific marker sets
-    taxon_set    -> Infer taxonomic-specific marker set
-    
-  Apply marker set to genome bins:   
-    analyze      -> Identify marker genes in bins
-    qa           -> Assess bins for contamination and completeness
-      
-  Bin QA plots:
-    bin_qa_plot  -> Bar plot of bin completeness, contamination, and strain heterogeneity   
-         
-  Reference distribution plots:  
-    gc_plot      -> Create GC histogram and delta-GC plot
-    coding_plot  -> Create coding density (CD) histogram and delta-CD plot
-    tetra_plot   -> Create tetranucleotide distance (TD) histogram and delta-TD plot
-    dist_plot    -> Create image with GC, CD, and TD distribution plots together
-  
-  General plots:
-    nx_plot      -> Create Nx-plots
-    len_plot     -> Cumulative sequence length plot
-    len_hist     -> Sequence length histogram
-    marker_plot  -> Plot position of marker genes on sequences
-    par_plot     -> Parallel coordinate plot of GC and coverage
-    gc_bias_plot -> Plot bin coverage as a function of GC
-      
-  Sequence subspace plots:
-    cov_pca      -> PCA plot of coverage profiles
-    tetra_pca    -> PCA plot of tetranucleotide signatures
-    
-  Bin exploration and modification:
-    merge        -> Identify bins with complementary sets of marker genes
-    outliers     -> Identify outlier in bins relative to reference distributions
-    modify       -> Modify sequences in a bin
-    unique       -> Ensure no sequences are assigned to multiple bins
-     
-  Utility functions:
-    unbinned     -> Identify unbinned sequences  
-    coverage     -> Calculate coverage of sequences
-    tetra        -> Calculate tetranucleotide signature of sequences
-    profile      -> Calculate percentage of reads mapped to each bin
-    join_tables  -> Join tab-separated value tables containing bin information
-    ssu_finder   -> Identify SSU (16S/18S) rRNAs in sequences
-    bin_compare  -> Compare two sets of bins (e.g., from alternative binning methods)
-    
-  Testing:
-    test         -> Process E.coli K12-W3310 and verify operation of CheckM
-
-  Use: checkm <command> -h for command specific help
-    '''
-
-if __name__ == '__main__':
-    # initialize the options parser
-    parser = argparse.ArgumentParser(add_help=False)
-    subparsers = parser.add_subparsers(help="--", dest='subparser_name')
-
-    output_parser = argparse.ArgumentParser(add_help=False)
-    output_parser.add_argument('-o', '--out_format', type=int,
-            help='''desired output:
-                1. summary of bin completeness and contamination
-                2. extended summary of bin statistics (includes GC, genome size, ...)
-                3. summary of bin completeness and contamination for ALL marker sets
-                4. list of marker names and their counts
-                5. matrix of marker counts
-                6. list of bin name, marker name, scaffold name
-                7. list of markers present multiple times in a bin
-                8. list of markers present multiple times on the same scaffold
-                9. list indicating marker genes within each bin 
-                10. list of scaffold name, bin name, length, GC, coverage, marker name(s)''', 
-            default=1, choices=[1, 2, 3, 4, 5, 6, 7, 8, 9, 10])
-    output_parser.add_argument('-f', '--file', default='stdout', help="print results to file")
-    
-    # determine placement of each genome bin in the genome tree
-    tree_parser = subparsers.add_parser('tree', 
-                                        formatter_class=argparse.ArgumentDefaultsHelpFormatter, 
-                                        description='Place bins in the genome tree.',
-                                        epilog='Example: checkm tree ./bins ./output')
-    tree_parser.add_argument('bin_folder', help="folder containing bins (fasta format)")
-    tree_parser.add_argument('out_folder', help="folder to write output files")
-    tree_parser.add_argument('-x', '--extension', default='fna', help="extension of bins (other files in folder are ignored)")
-    tree_parser.add_argument('-t', '--threads', type=int, default=1, help="number of threads")
-    tree_parser.add_argument('-q', '--quiet', dest='bQuiet', action="store_true", default=False, help="suppress console output")
-    
-    # do QA on phylogenetic marker genes
-    tree_qa_parser = subparsers.add_parser('tree_qa', 
-                                        formatter_class=argparse.ArgumentDefaultsHelpFormatter,
-                                        description='Assess phylogenetic markers found in each bin.',
-                                        epilog='Example: checkm tree_qa ./output')
-    tree_qa_parser.add_argument('tree_folder', help="folder specified during tree command")
-    tree_qa_parser.add_argument('-o', '--out_format', type = int,
-                                    help='''desired output:
-                                        1. brief summary of genome tree placement
-                                        2. detailed summary of genome tree placement including lineage-specific statistics
-                                        3. genome tree in Newick format decorated with IMG genome ids
-                                        4. genome tree in Newick format decorated with taxonomy strings
-                                        5. multiple sequence alignment of reference genomes and bins''', 
-                                    default=1, choices=[1, 2, 3, 4, 5])
-    tree_qa_parser.add_argument('-f', '--file', default='stdout', help="print results to file")
-    tree_qa_parser.add_argument('--tab_table', dest='bTabTable', action="store_true", default=False, help="print tab-separated values table")
-    tree_qa_parser.add_argument('-q', '--quiet', dest='bQuiet', action="store_true", default=False, help="suppress console output")
-    
-    
-    # calculate lineage-specific marker set for genome bins
-    lineage_set_parser = subparsers.add_parser('lineage_set', 
-                                        formatter_class=argparse.ArgumentDefaultsHelpFormatter,
-                                        description='Infer lineage-specific marker sets for each bin.',
-                                        epilog='Example: checkm lineage_set ./output lineage.ms')
-    lineage_set_parser.add_argument('tree_folder', help="folder specified during tree command")
-    lineage_set_parser.add_argument('marker_file', help="output file describing marker set for each bin")
-    lineage_set_parser.add_argument('-r', '--num_genomes_refine', type=int, help="minimum reference genomes required to refine marker set", default=2)
-    lineage_set_parser.add_argument('--no_refinement', dest='bNoLineageSpecificRefinement', action="store_true", default=False, help="do not perform marker set refinement")
-    lineage_set_parser.add_argument('--force_domain', dest='bForceDomain', action="store_true", default=False, help="use domain-level sets for all bins")
-    lineage_set_parser.add_argument('-q', '--quiet', dest='bQuiet', action="store_true", default=False, help="suppress console output")
-    
-    # Note: these selection criteria are currently incompatible with how the selected lineage-specific marker set is defined
-    #lineage_set_parser.add_argument('-b', '--bootstrap', type=float, help="required bootstrap support for calculating marker set; percentage between 0 and 1", default=0)
-    #lineage_set_parser.add_argument('-m', '--num_genomes_markers', type=int, help="minimum reference genomes required to calculate initial marker set", default=2)
-    #lineage_set_parser.add_argument('--taxonomy', dest='bRequireTaxonomy', action="store_true", default=False, help="only consider nodes with defined taxonomy")
-    
-    # list of available taxonomic-specific marker set
-    taxon_list_parser = subparsers.add_parser('taxon_list', 
-                                        formatter_class=argparse.ArgumentDefaultsHelpFormatter,
-                                        description='List available taxonomic-specific marker sets.',
-                                        epilog='Example: checkm taxon_list --rank phylum')
-    taxon_list_parser.add_argument('--rank', help="restrict list to specified taxonomic rank", choices=['ALL'] + taxonomicRanks, default='ALL')
-    
-    # calculate taxonomic-specific marker set
-    taxon_set_parser = subparsers.add_parser('taxon_set', 
-                                        formatter_class=argparse.ArgumentDefaultsHelpFormatter,
-                                        description='Infer taxonomic-specific marker set.',
-                                        epilog = 'Example: checkm taxon_set domain Bacteria bacteria.ms')
-    taxon_set_parser.add_argument('rank', help="taxonomic rank", choices=['domain', 'phylum', 'class', 'order', 'family', 'genus', 'species'])
-    taxon_set_parser.add_argument('taxon', help="taxon of interest")
-    taxon_set_parser.add_argument('marker_file', help="output file describing taxonomic-specific marker set")
-    taxon_set_parser.add_argument('-q', '--quiet', dest='bQuiet', action="store_true", default=False, help="suppress console output")
-
-    # identify marker genes within binned contigs and calculate genome statistics
-    analyze_parser = subparsers.add_parser('analyze', 
-                                        formatter_class=argparse.ArgumentDefaultsHelpFormatter,
-                                        description='Identify marker genes in bins and calculate genome statistics.',
-                                        epilog='Example: checkm analyze lineage.ms ./bins ./output')
-    analyze_parser.add_argument('marker_file', help="markers for assessing bins (marker set or HMM file)")
-    analyze_parser.add_argument('bin_folder', help="folder containing bins (fasta format)")
-    analyze_parser.add_argument('out_folder', help="folder to write output files")
-    analyze_parser.add_argument('-x', '--extension', default='fna', help="extension of bins (other files in folder are ignored)")
-    analyze_parser.add_argument('-t', '--threads', type=int, default=1, help="number of threads")
-    analyze_parser.add_argument('-q', '--quiet', dest='bQuiet', action="store_true", default=False, help="suppress console output")
-
-    # do QA on pre-processed contigs
-    qa_parser = subparsers.add_parser('qa', 
-                                        formatter_class=argparse.ArgumentDefaultsHelpFormatter,
-                                        parents=[output_parser],
-                                        description='Assess bins for contamination and completeness.',
-                                        epilog='Example: checkm qa lineage.ms ./output')
-    qa_parser.add_argument('marker_file', help="marker file specified during analyze command")
-    qa_parser.add_argument('analyze_folder', help="folder specified during analyze command")
-    qa_parser.add_argument('--individual_markers', dest='bIndividualMarkers', action="store_true", default=False, help="treat marker as independent (i.e., ignore co-located set structure)")
-    qa_parser.add_argument('--skip_orf_correction', dest='bSkipOrfCorrection', action="store_true", default=False, help="skip identification of ORF errors affecting marker genes")
-    qa_parser.add_argument('--ignore_thresholds', dest='bIgnoreThresholds', action="store_true", default=False, help="ignore model-specific score thresholds")
-    qa_parser.add_argument('--aai_strain', type=float, default=0.9, help="AAI threshold used to identify strain heterogeneity")
-    qa_parser.add_argument('-e', '--e_value', type=float, default=defaultValues.E_VAL, help="e-value cut off")
-    qa_parser.add_argument('-l', '--length', type=float, default=defaultValues.LENGTH, help="percent overlap between target and query")
-    qa_parser.add_argument('-c', '--coverage_file', default=None, help="file containing coverage of each sequence; coverage information added to table type 2 (see coverage command)")
-    qa_parser.add_argument('--tab_table', dest='bTabTable', action="store_true", default=False, help="print tab-separated values table")
-    qa_parser.add_argument('-t', '--threads', type=int, default=1, help="number of threads")
-    qa_parser.add_argument('-q', '--quiet', dest='bQuiet', action="store_true", default=False, help="suppress console output")
-
-        
-    # generic arguments for plots
-    plot_need_qa_results_parser = argparse.ArgumentParser(add_help=False)
-    plot_need_qa_results_parser.add_argument('out_folder', help="folder specified during qa command")
-    
-    plot_parser = argparse.ArgumentParser(add_help=False)
-    plot_parser.add_argument('bin_folder', help="folder containing bins to plot (fasta format)")
-    plot_parser.add_argument('plot_folder', help="folder to hold plots")
-    plot_parser.add_argument('--image_type', default = 'png', choices=['eps', 'pdf', 'png', 'ps', 'svg'], help='desired image type')
-    plot_parser.add_argument('--dpi', type = int, default = 300, help='desired DPI of output image')
-    plot_parser.add_argument('--font_size', type = int, default = 8, help='Desired font size')
-    plot_parser.add_argument('-x', '--extension', default='fna', help="extension of bins (other files in folder are ignored)")
-    
-    plot_single_parser = argparse.ArgumentParser('plot_single',
-                                        parents=[plot_parser], add_help=False)
-    plot_single_parser.add_argument('--width', type = float, default = 6.5, help='width of output image')
-    plot_single_parser.add_argument('--height', type = float, default = 6.5, help='height of output image')
-    
-    plot_double_parser = argparse.ArgumentParser('plot_double',
-                                        parents=[plot_parser], add_help=False)
-    plot_double_parser.add_argument('--width', type = float, default = 6.5, help='width of output image')
-    plot_double_parser.add_argument('--height', type = float, default = 3.5, help='height of output image')
-    
-    plot_rows_parser = argparse.ArgumentParser('plot_rows',
-                                        parents=[plot_parser], add_help=False)
-    plot_rows_parser.add_argument('--width', type = float, default = 6.5, help='width of output image')
-    plot_rows_parser.add_argument('--row_height', type = float, default = 0.3, help='height of each row in the output image')
-    
-    # GC plot
-    plot_gc_parser = subparsers.add_parser('gc_plot', 
-                                        formatter_class=argparse.ArgumentDefaultsHelpFormatter,
-                                        help= 'Create GC histogram and delta-GC plot.',
-                                        parents=[plot_double_parser],
-                                        description= 'Create GC histogram and delta-GC plot.',
-                                        epilog='Example: checkm gc_plot ./bins ./plots 95')
-    
-    plot_gc_parser.add_argument('distributions', help='reference distribution(s) to plot; integer between 0 and 100', nargs='+', type=int, choices=xrange(0, 101), default=95, metavar='dist_value')
-    plot_gc_parser.add_argument('-w', '--gc_window_size', help="window size used to calculate GC histogram", type=int, default=5000)
-    plot_gc_parser.add_argument('-b', '--gc_bin_width', help="width of GC bars in histogram", type=float, default=0.01) 
-    plot_gc_parser.add_argument('-q', '--quiet', dest='bQuiet', action="store_true", default=False, help="suppress console output")
-    
-    # Coding density plot
-    plot_coding_parser = subparsers.add_parser('coding_plot', 
-                                        formatter_class=argparse.ArgumentDefaultsHelpFormatter,
-                                        parents=[plot_need_qa_results_parser, plot_double_parser],
-                                        description= 'Create coding density (CD) histogram and delta-CD plot.',
-                                        epilog='Example: checkm coding_plot ./output ./bins ./plots 95')
-    
-    plot_coding_parser.add_argument('distributions', help='reference distribution(s) to plot; integer between 0 and 100', nargs='+', type=int, choices=xrange(0, 101), default=95, metavar='dist_value')
-    plot_coding_parser.add_argument('-w', '--cd_window_size', help="window size used to calculate CD histogram", type=int, default=10000)
-    plot_coding_parser.add_argument('-b', '--cd_bin_width', help="width of CD bars in histogram", type=float, default=0.01) 
-    plot_coding_parser.add_argument('-q', '--quiet', dest='bQuiet', action="store_true", default=False, help="suppress console output")
-    
-    # Tetranucleotide distance  plot
-    plot_tetra_parser = subparsers.add_parser('tetra_plot', 
-                                        formatter_class=argparse.ArgumentDefaultsHelpFormatter,
-                                        parents=[plot_need_qa_results_parser, plot_double_parser],
-                                        description= 'Create tetranucleotide distance (TD) histogram and delta-TD plot.',
-                                        epilog='Example: checkm tetra_plot ./output ./bins ./plots tetra.tsv 95')
-    plot_tetra_parser.add_argument('tetra_profile', help='tetranucleotide profiles for each bin (see tetra command)')
-    plot_tetra_parser.add_argument('distributions', help='reference distribution(s) to plot; integer between 0 and 100', nargs='+', type=int, choices=xrange(0, 101), default=95, metavar='dist_value')
-    plot_tetra_parser.add_argument('-w', '--td_window_size', help="window size used to calculate TD histogram", type=int, default=5000)
-    plot_tetra_parser.add_argument('-b', '--td_bin_width', help="width of TD bars in histogram", type=float, default=0.01) 
-    plot_tetra_parser.add_argument('-q', '--quiet', dest='bQuiet', action="store_true", default=False, help="suppress console output")
-    
-    # Reference distribution  plot
-    plot_dist_parser = subparsers.add_parser('dist_plot', 
-                                        formatter_class=argparse.ArgumentDefaultsHelpFormatter,
-                                        description= 'Create image with GC, CD, and TD distribution plots together.',
-                                        epilog='Example: checkm dist_plot ./output ./bins ./plots tetra.tsv 95')
-    plot_dist_parser.add_argument('out_folder', help="folder specified during tree command")
-    plot_dist_parser.add_argument('bin_folder', help="folder containing bins to plot (fasta format)")
-    plot_dist_parser.add_argument('plot_folder', help="folder to hold plots")
-    plot_dist_parser.add_argument('tetra_profile', help='tetranucleotide profiles for each sequence (see tetra command)')
-    plot_dist_parser.add_argument('distributions', help='reference distribution(s) to plot; integer between 0 and 100', nargs='+', type=int, choices=xrange(0, 101), default=95, metavar='dist_value')
-    
-    plot_dist_parser.add_argument('--image_type', default = 'png', choices=['eps', 'pdf', 'png', 'ps', 'svg'], help='desired image type')
-    plot_dist_parser.add_argument('--dpi', type = int, default = 600, help='desired DPI of output image')
-    plot_dist_parser.add_argument('--font_size', type = int, default = 8, help='Desired font size')
-    plot_dist_parser.add_argument('-x', '--extension', default='fna', help="extension of bins (other files in folder are ignored)")
-    plot_dist_parser.add_argument('--width', type = float, default = 6.5, help='width of output image')
-    plot_dist_parser.add_argument('--height', type = float, default = 8, help='height of output image')
-    
-    plot_dist_parser.add_argument('-a', '--gc_window_size', help="window size used to calculate GC histogram", type=int, default=5000)
-    plot_dist_parser.add_argument('-b', '--td_window_size', help="window size used to calculate TD histogram", type=int, default=5000)
-    plot_dist_parser.add_argument('-c', '--cd_window_size', help="window size used to calculate CD histogram", type=int, default=10000)
-    plot_dist_parser.add_argument('-1', '--gc_bin_width', help="width of GC bars in histogram", type=float, default=0.01)
-    plot_dist_parser.add_argument('-2', '--td_bin_width', help="width of TD bars in histogram", type=float, default=0.01) 
-    plot_dist_parser.add_argument('-3', '--cd_bin_width', help="width of CD bars in histogram", type=float, default=0.01) 
-    plot_dist_parser.add_argument('-q', '--quiet', dest='bQuiet', action="store_true", default=False, help="suppress console output")
-    
-    # PCA plot of tetranucleotide signatures
-    plot_tetra_pca_parser = subparsers.add_parser('tetra_pca', 
-                                        formatter_class=argparse.ArgumentDefaultsHelpFormatter,
-                                        parents=[plot_parser],
-                                        description= 'PCA plot of tetranucleotide signatures.',
-                                        epilog='Example: checkm tetra_pca ./bins ./plots tetra.tsv')
-    plot_tetra_pca_parser.add_argument('tetra_profile', help='tetranucleotide profiles for each sequence (see tetra command)')
-    plot_tetra_pca_parser.add_argument('--width', type = float, default = 6.5, help='width of output image')
-    plot_tetra_pca_parser.add_argument('--height', type = float, default = 6.5, help='height of output image')
-    plot_tetra_pca_parser.add_argument('-q', '--quiet', dest='bQuiet', action="store_true", default=False, help="suppress console output")
-    
-    # GC bias plots
-    plot_gc_bias_parser = subparsers.add_parser('gc_bias_plot', 
-                                        formatter_class=argparse.ArgumentDefaultsHelpFormatter,
-                                        parents=[plot_double_parser],
-                                        description= 'Plot bin coverage as a function of GC.',
-                                        epilog='Example: checkm gc_bias_plot ./bins ./plots example.bam')
-    plot_gc_bias_parser.add_argument('bam_file', help="BAM file to interrogate for coverage information")
-    plot_gc_bias_parser.add_argument('-w', '--window_size', help="window size used to calculate plot statistics", type=int, default=5000)  
-    plot_gc_bias_parser.add_argument('-r', '--all_reads', action='store_true', help="use all reads to estimate coverage instead of just those in proper pairs")
-    plot_gc_bias_parser.add_argument('-a', '--min_align', help='minimum alignment length as percentage of read length', type=float, default = 0.98)
-    plot_gc_bias_parser.add_argument('-e', '--max_edit_dist', help='maximum edit distance as percentage of read length', type=float, default = 0.02)
-    plot_gc_bias_parser.add_argument('-t', '--threads', type=int, default=1, help="number of threads")
-    plot_gc_bias_parser.add_argument('-q', '--quiet', dest='bQuiet', action="store_true", default=False, help="suppress console output")
-    
-    # PCA plot of coverage profiles
-    plot_cov_pca_parser = subparsers.add_parser('cov_pca', 
-                                        formatter_class=argparse.ArgumentDefaultsHelpFormatter,
-                                        parents=[plot_parser],
-                                        description= 'PCA plot of coverage profiles.',
-                                        epilog='Example: checkm cov_pca ./bins ./plots coverate.tsv')
-    plot_cov_pca_parser.add_argument('coverage_file', help="file indicating coverage of each sequence (see coverage command)")
-    plot_cov_pca_parser.add_argument('--width', type = float, default = 6.5, help='width of output image')
-    plot_cov_pca_parser.add_argument('--height', type = float, default = 6.5, help='height of output image')
-    plot_cov_pca_parser.add_argument('-q', '--quiet', dest='bQuiet', action="store_true", default=False, help="suppress console output")
-    
-    # Nx-plot
-    plot_nx_parser = subparsers.add_parser('nx_plot', 
-                                        formatter_class=argparse.ArgumentDefaultsHelpFormatter,
-                                        parents=[plot_single_parser],
-                                        description='Create Nx-plots.',
-                                        epilog='Example: checkm nx_plot ./bins ./plots')
-    
-    plot_nx_parser.add_argument('-s', '--step_size', help="x step size for calculating Nx", type=float, default=0.05)
-    plot_nx_parser.add_argument('-q', '--quiet', dest='bQuiet', action="store_true", default=False, help="suppress console output")
-    
-    # Cumulative sequence length plot
-    plot_len_parser = subparsers.add_parser('len_plot', 
-                                        formatter_class=argparse.ArgumentDefaultsHelpFormatter,
-                                        parents=[plot_single_parser],
-                                        description='Cumulative sequence length plot.',
-                                        epilog='Example: checkm len_plot ./bins ./plots')
-
-    plot_len_parser.add_argument('-q', '--quiet', dest='bQuiet', action="store_true", default=False, help="suppress console output")
-    
-    # Sequence length distribution plot
-    hist_len_parser = subparsers.add_parser('len_hist', 
-                                        formatter_class=argparse.ArgumentDefaultsHelpFormatter,
-                                            parents=[plot_single_parser],
-                                            description='Sequence length histogram.',
-                                        epilog='Example: checkm len_hist ./bins ./plots')
-
-    hist_len_parser.add_argument('-q', '--quiet', dest='bQuiet', action="store_true", default=False, help="suppress console output")
-    
-    # Marker position plot
-    marker_plot_parser = subparsers.add_parser('marker_plot', 
-                                        formatter_class=argparse.ArgumentDefaultsHelpFormatter,
-                                        parents=[plot_need_qa_results_parser, plot_single_parser],
-                                        description='Plot position of marker genes on sequences.',
-                                        epilog='Example: checkm marker_plot ./output ./bins ./plots')
-
-    marker_plot_parser.add_argument('--fig_padding', type = float, default = 0.2, help='white space to place around figure (in inches)')
-    marker_plot_parser.add_argument('-q', '--quiet', dest='bQuiet', action="store_true", default=False, help="suppress console output")
-
-    # Parallel coordinate plot
-    parallel_coord_plot_parser = subparsers.add_parser('par_plot', 
-                                        formatter_class=argparse.ArgumentDefaultsHelpFormatter,
-                                        parents=[plot_need_qa_results_parser, plot_single_parser],
-                                        description='Parallel coordinate plot of GC and coverage.',
-                                        epilog='Example: checkm par_plot ./output ./bins ./plots coverage.tsv')
-    parallel_coord_plot_parser.add_argument('coverage_file', help="file indicating coverage of each sequence (see coverage command)")
-    parallel_coord_plot_parser.add_argument('-q', '--quiet', dest='bQuiet', action="store_true", default=False, help="suppress console output")
-    
-    # Bin QA plot
-    bin_qa_plot_parser = subparsers.add_parser('bin_qa_plot', 
-                                        formatter_class=argparse.ArgumentDefaultsHelpFormatter,
-                                        parents=[plot_need_qa_results_parser, plot_rows_parser],
-                                        description='Bar plot of bin completeness, contamination, and strain heterogeneity.',
-                                        epilog='Example: checkm bin_qa_plot ./output ./bins ./plots')
-    bin_qa_plot_parser.add_argument('--ignore_hetero', dest='bIgnoreHetero', action="store_true", help="do not plot strain heterogeneity")
-    bin_qa_plot_parser.add_argument('--aai_strain', type=float, default=0.9, help="AAI threshold used to identify strain heterogeneity")
-    bin_qa_plot_parser.add_argument('-q', '--quiet', dest='bQuiet', action="store_true", default=False, help="suppress console output")
-
-    
-    # Identify unbinned sequences
-    unbinned_parser = subparsers.add_parser('unbinned', 
-                                            formatter_class=argparse.ArgumentDefaultsHelpFormatter,
-                                            description='Identify unbinned sequences.',
-                                            epilog='Example: checkm unbinned ./bins seqs.fna unbinned.fna unbinned_stats.tsv')
-    unbinned_parser.add_argument('bin_folder', help="folder containing bins (fasta format)")
-    unbinned_parser.add_argument('seq_file', help="sequences used to generate bins (fasta format)")
-    unbinned_parser.add_argument('output_seq_file', help="write unbinned sequences to file")
-    unbinned_parser.add_argument('output_stats_file', help="write unbinned sequence statistics to file")
-    unbinned_parser.add_argument('-x', '--extension', default='fna', help="extension of bins (other files in folder are ignored)")
-    unbinned_parser.add_argument('-s', '--min_seq_len', type=int, default=0, help="required length of sequence")
-    unbinned_parser.add_argument('-q', '--quiet', dest='bQuiet', action="store_true", default=False, help="suppress console output")
-    
-    # Calculate coverage
-    coverage_parser = subparsers.add_parser('coverage', 
-                                            formatter_class=argparse.ArgumentDefaultsHelpFormatter,
-                                            description='Calculate coverage of sequences.',
-                                            epilog='Example: checkm coverage ./bins coverage.tsv example_1.bam example_2.bam')
-    
-    coverage_parser.add_argument('bin_folder', help="folder containing bins (fasta format)")
-    coverage_parser.add_argument('output_file', help="print results to file")
-    coverage_parser.add_argument('bam_files', nargs='+', help="BAM files to parse")
-    coverage_parser.add_argument('-x', '--extension', default='fna', help="extension of bins (other files in folder are ignored)")
-    coverage_parser.add_argument('-r', '--all_reads', action='store_true', help="use all reads to estimate coverage instead of just those in proper pairs")
-    coverage_parser.add_argument('-a', '--min_align', help='minimum alignment length as percentage of read length', type=float, default = 0.98)
-    coverage_parser.add_argument('-e', '--max_edit_dist', help='maximum edit distance as percentage of read length', type=float, default = 0.02)
-    coverage_parser.add_argument('-t', '--threads', type=int, default=1, help="number of threads")
-    coverage_parser.add_argument('-q', '--quiet', dest='bQuiet', action="store_true", default=False, help="suppress console output")
-    
-    # Calculate tetranucleotide signatures
-    tetra_parser = subparsers.add_parser('tetra', 
-                                            formatter_class=argparse.ArgumentDefaultsHelpFormatter,
-                                            description='Calculate tetranucleotide signature of sequences.',
-                                            epilog='Example: checkm tetra seqs.fna tetra.tsv')
-    
-    tetra_parser.add_argument('seq_file', help="sequences used to generate bins (fasta format)")
-    tetra_parser.add_argument('output_file', help="print results to file")
-    tetra_parser.add_argument('-t', '--threads', type=int, default=1, help="number of threads")
-    tetra_parser.add_argument('-q', '--quiet', dest='bQuiet', action="store_true", default=False, help="suppress console output")
-    
-    # Calculate community profile
-    profile_parser = subparsers.add_parser('profile', 
-                                            formatter_class=argparse.ArgumentDefaultsHelpFormatter,
-                                            description='Calculate percentage of reads mapped to each bin.',
-                                            epilog='Example: checkm profile coverage.tsv')
-    profile_parser.add_argument('coverage_file', help="file indicating coverage of each sequence (see coverage command)")
-    profile_parser.add_argument('-f', '--file', default='stdout', help="print results to file")
-    profile_parser.add_argument('--tab_table', dest='bTabTable', action="store_true", default=False, help="print tab-separated values table")
-    profile_parser.add_argument('-q', '--quiet', dest='bQuiet', action="store_true", default=False, help="suppress console output")
-    
-    # Join tab-separated values file
-    join_parser = subparsers.add_parser('join_tables', 
-                                            formatter_class=argparse.ArgumentDefaultsHelpFormatter,
-                                            description='Join tab-separated value tables containing bin information.',
-                                            epilog='Example: checkm join_tables table1.tsv table2.tsv')
-    join_parser.add_argument('tables', nargs='+', help="tab-separated table files with bin ids as their primary key")
-    join_parser.add_argument('-f', '--file', default='stdout', help="print results to file")
-    join_parser.add_argument('-q', '--quiet', dest='bQuiet', action="store_true", default=False, help="suppress console output")
-    
-    # Find SSU rRNAs in sequences
-    ssu_finder_parser = subparsers.add_parser('ssu_finder', 
-                                              formatter_class=argparse.ArgumentDefaultsHelpFormatter,
-                                              description='Identify SSU (16S/18S) rRNAs in sequences.',
-                                              epilog='Example: checkm ssu_finder seqs.fna ./bins ./ssu_finder')
-    ssu_finder_parser.add_argument('seq_file', help="sequences used to generate bins (fasta format)")
-    ssu_finder_parser.add_argument('bin_folder', help="folder containing bins (fasta format)")
-    ssu_finder_parser.add_argument('out_folder', help="folder to write output files")
-
-    ssu_finder_parser.add_argument('-x', '--extension', default='fna', help="extension of bins (other files in folder are ignored)")
-    ssu_finder_parser.add_argument('-e', '--evalue', help='e-value threshold for identifying hits', type=float, default = 1e-5)
-    ssu_finder_parser.add_argument('-c', '--concatenate', help='concatenate hits that are within the specified number of base pairs', type=int, default = 100)
-    ssu_finder_parser.add_argument('-t', '--threads', help='number of threads', type=int, default = 1)
-    ssu_finder_parser.add_argument('-q', '--quiet', dest='bQuiet', action="store_true", default=False, help="suppress console output")
-    
-    # Compare two sets of bins (e.g., from alternative binning methods)
-    bin_compare_parser = subparsers.add_parser('bin_compare', 
-                                               formatter_class=argparse.ArgumentDefaultsHelpFormatter,
-                                               description='Compare two sets of bins.',
-                                               epilog='Example: checkm bin_compare seqs.fna ./bins1 ./bins2 bin_comparison.tsv')
-    bin_compare_parser.add_argument('seq_file', help="sequences used to generate bins (fasta format)")
-    bin_compare_parser.add_argument('bin_folder1', help="folder containing bins (fasta format)")
-    bin_compare_parser.add_argument('bin_folder2', help="folder containing bins (fasta format)")
-    bin_compare_parser.add_argument('output_file', help="output file showing overlap between bins")
-
-    bin_compare_parser.add_argument('-x', '--extension1', default='fna', help="extension of bins in folder 1")
-    bin_compare_parser.add_argument('-y', '--extension2', default='fna', help="extension of bins in folder 2")
-    bin_compare_parser.add_argument('-q', '--quiet', dest='bQuiet', action="store_true", default=False, help="suppress console output")
-    
-    # Identify bins with complementary marker sets
-    merge_parser = subparsers.add_parser('merge', 
-                                            formatter_class=argparse.ArgumentDefaultsHelpFormatter,
-                                            description='Identify bins with complementary sets of marker genes.',
-                                            epilog='Example: checkm merge lineage.ms ./bins ./output')
-    merge_parser.add_argument('marker_file', help="marker file to use for assessing potential bin mergers (marker set or HMM file)")
-    merge_parser.add_argument('bin_folder', help="folder containing bins (fasta format)")
-    merge_parser.add_argument('out_folder', help="folder to write output files")
-    merge_parser.add_argument('--delta_comp', help="minimum increase in completeness to report pair", type=float, default = 5.0)
-    merge_parser.add_argument('--delta_cont', help="maximum increase in contamination to report pair", type=float, default = 5.0)
-    merge_parser.add_argument('--merged_comp', help="minimum merged completeness to report pair", type=float, default = 70.0)
-    merge_parser.add_argument('--merged_cont', help="maximum merged contamination to report pair", type=float, default = 10.0)
-    merge_parser.add_argument('-x', '--extension', default='fna', help="extension of bins (other files in folder are ignored)")
-    merge_parser.add_argument('-t', '--threads', type=int, default=1, help="number of threads")
-    merge_parser.add_argument('-q', '--quiet', dest='bQuiet', action="store_true", default=False, help="suppress console output")
-    
-    # Identify outlier sequences
-    outlier_parser = subparsers.add_parser('outliers', 
-                                            formatter_class=argparse.ArgumentDefaultsHelpFormatter,
-                                            parents=[plot_need_qa_results_parser],
-                                            description='Identify outliers in bins relative to reference distributions.',
-                                            epilog='Example: checkm outliers ./bins tetra.tsv outliers.tsv')
-    outlier_parser.add_argument('bin_folder', help="folder containing bins (fasta format)")
-    outlier_parser.add_argument('tetra_profile', help='tetranucleotide profiles for each sequence (see tetra command)')
-    outlier_parser.add_argument('output_file', help="print results to file")
-    outlier_parser.add_argument('-d', '--distributions', help='reference distribution used to identify outliers; integer between 0 and 100', nargs='+', type=int, choices=xrange(0, 101), default=95, metavar='dist_value')
-    outlier_parser.add_argument('-r', '--report_type', help="report sequences that are outliers in 'all' or 'any' reference distribution", choices=['any', 'all'], default='any')
-    outlier_parser.add_argument('-x', '--extension', default='fna', help="extension of bins (other files in folder are ignored)")
-    outlier_parser.add_argument('-q', '--quiet', dest='bQuiet', action="store_true", default=False, help="suppress console output")
-    
-    # Modify a bin
-    modify_parser = subparsers.add_parser('modify', 
-                                            formatter_class=argparse.ArgumentDefaultsHelpFormatter,
-                                            description='Modify sequences in a bin.',
-                                            epilog='Example: checkm modify -r seq_id1 -r seq_id2 seqs.fna bin.fna new_bin.fna')
-    modify_parser.add_argument('seq_file', help="sequences used to generate bins (fasta format)")
-    modify_parser.add_argument('bin_file', help="bin to be modified")
-    modify_parser.add_argument('output_file', help="modified bin")
-    modify_parser.add_argument('-a', '--add', action='append', help="ID of sequence to add to bin (may specify multiple times)")
-    modify_parser.add_argument('-r', '--remove', action='append', help="ID of sequence to remove from bin (may specify multiple times)")
-    modify_parser.add_argument('-o', '--outlier_file', help="remove all sequences marked as outliers in the bin (see outlier command)")
-    modify_parser.add_argument('-q', '--quiet', dest='bQuiet', action="store_true", default=False, help="suppress console output")
-    
-    # Ensure uniqueness of bins 
-    unique_parser = subparsers.add_parser('unique', 
-                                            formatter_class=argparse.ArgumentDefaultsHelpFormatter,
-                                            description='Ensure no sequences are assigned to multiple bins.',
-                                            epilog='Example: checkm unique ./bins')
-    unique_parser.add_argument('bin_folder', help="folder containing bins (fasta format)")
-    unique_parser.add_argument('-x', '--extension', default='fna', help="extension of bins (all other files in bin folder are ignored)")
-    
-    # Test operation of CheckM using E.Coli K12-W3110
-    test_parser = subparsers.add_parser('test', 
-                                            formatter_class=argparse.ArgumentDefaultsHelpFormatter,
-                                            description='Process E.coli K12-W3310 and verify operation of CheckM.',
-                                            epilog='Example: checkm test ./test')
-    test_parser.add_argument('out_folder', help="folder to write output files")
-    test_parser.add_argument('-t', '--threads', type=int, default=1, help="number of threads")
-    test_parser.add_argument('-q', '--quiet', dest='bQuiet', action="store_false", default=True, help=argparse.SUPPRESS)
-    
-    # debug and development
-    if False:
-        debug_parser = subparsers.add_parser('debug',
-                                            formatter_class=argparse.ArgumentDefaultsHelpFormatter,
-                                            description='Rogue mode for use in testing new features.')
-        debug_parser.add_argument('data', help="some data")
-
-    # get and check options
-    args = None
-    if(len(sys.argv) == 1 or sys.argv[1] == '-h' or sys.argv == '--help'):
-        printHelp()
-        sys.exit(0)
-    else:
-        args = parser.parse_args()
-
-    # do what we came here to do
-    try:
-        checkmParser = checkm.OptionsParser()
-        if(False):
-            #import pstats
-            #p = pstats.Stats('prof')
-            #p.sort_stats('cumulative').print_stats(10)
-            #p.sort_stats('time').print_stats(10)
-            import cProfile
-            cProfile.run('checkmParser.parseOptions(args)', 'prof')
-        elif False:
-            import pdb
-            pdb.run(checkmParser.parseOptions(args))
-        else:
-            checkmParser.parseOptions(args)
-    except SystemExit:
-        print "\n  Controlled exit resulting from an unrecoverable error or warning."
-    except:
-        print "\nUnexpected error:", sys.exc_info()[0]
-        raise
-
->>>>>>> ed28a669
+        raise