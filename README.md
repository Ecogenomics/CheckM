# CheckM for Python 3

<<<<<<< HEAD
This branch is the initial release of CheckM for Python 3. CheckM has been ported to Python 3 as Python 2 is reaching [end of life](https://pythonclock.org/) on January 1, 2020. CheckM will be updated from v1.0.18 to v1.1.x on Dec. 1, 2019. CheckM v1.1.x will require Python 3 and there are no plans to support Python 2 moving forward. Apologies for any issues this may cause.
=======
[![version status](https://img.shields.io/pypi/v/checkm-genome.svg)](https://pypi.python.org/pypi/checkm-genome)
[![Bioconda](https://img.shields.io/conda/vn/bioconda/checkm-genome.svg?color=green)](https://anaconda.org/bioconda/checkm-genome)
[![Downloads](https://pepy.tech/badge/checkm-genome/month)](https://pepy.tech/project/checkm-genome)
[![BioConda Install](https://img.shields.io/conda/dn/bioconda/checkm-genome.svg?style=flag&label=BioConda%20install)](https://anaconda.org/bioconda/checkm-genome)

# Pending move to Python 3

Python 2 is reaching [end of life](https://pythonclock.org/) on January 1, 2020. CheckM has been ported to Python 3 to accomodate deprecation of Python 2. The official CheckM release will be updated to v1.1.x on Dec.1, 2019. CheckM v1.1.x will require Python 3 and there are no plans to support Python 2 moving forward. Apologies for any issues this may cause.

If you wish to use the Python 3 port of CheckM now you can find it on the python3_dev branch of this repository.

# Installing and using CheckM
>>>>>>> e2dd8565

Massive thanks to [baudrly](https://github.com/baudrly), [Vini Salazar](https://github.com/vinisalazar), and [Asaf Peer](https://github.com/asafpr) for initial Python 2 to 3 porting.

## Python 2 to 3 Validation

Porting of CheckM to Python 3 was validation on a set of 1,000 genomes randomly select from the [GTDB](https://gtdb.ecogenomic.org/) R89 representative genomes. Results were compared to those generated with CheckM v1.0.18, the last Python 2 version of CheckM. Identical results were obtained for the 'lineage_wf', 'taxonomy_wf', and 'ssu_finder' methods across this set of test genomes. Other CheckM methods have been executed on a small set of 3 genomes to verify they run to completion under Python 3. 

## Removed Functionality

The following features have been removed from CheckM v1.1.x in order to simplify the code base and focus CheckM and support requests on critical functionality:
 * bin_qa_plot: non-critical, rarely used plot which does not scale to the large numbers of MAGs now being recovered
 * par_plot: non-critical plot and the same information is better presented in the reference distribution plots
 * cov_pca, tetra_pca: alternatives to these static plots exist in tools such as [Anvi'o](http://merenlab.org/software/anvio/)
 * len_plot: rarely used plot which is largely redundant with the len_hist and nx_plot plots
  * bin_union, bin_compare: feature rich alternative now exist such as [DAS Tool](https://github.com/cmks/DAS_Tool) and [UniteM](https://github.com/dparks1134/UniteM)

## Bug Reports

Please report any bugs or observed discrpencies between this branch and CheckM v1.0.18 as a GitHub issue. 

Copyright © 2014 Donovan Parks, Connor Skennerton, Michael Imelfort. See LICENSE for further details.<|MERGE_RESOLUTION|>--- conflicted
+++ resolved
@@ -1,21 +1,15 @@
-# CheckM for Python 3
+# CheckM
 
-<<<<<<< HEAD
-This branch is the initial release of CheckM for Python 3. CheckM has been ported to Python 3 as Python 2 is reaching [end of life](https://pythonclock.org/) on January 1, 2020. CheckM will be updated from v1.0.18 to v1.1.x on Dec. 1, 2019. CheckM v1.1.x will require Python 3 and there are no plans to support Python 2 moving forward. Apologies for any issues this may cause.
-=======
 [![version status](https://img.shields.io/pypi/v/checkm-genome.svg)](https://pypi.python.org/pypi/checkm-genome)
 [![Bioconda](https://img.shields.io/conda/vn/bioconda/checkm-genome.svg?color=green)](https://anaconda.org/bioconda/checkm-genome)
 [![Downloads](https://pepy.tech/badge/checkm-genome/month)](https://pepy.tech/project/checkm-genome)
 [![BioConda Install](https://img.shields.io/conda/dn/bioconda/checkm-genome.svg?style=flag&label=BioConda%20install)](https://anaconda.org/bioconda/checkm-genome)
 
-# Pending move to Python 3
+# Migration to Python 3
 
-Python 2 is reaching [end of life](https://pythonclock.org/) on January 1, 2020. CheckM has been ported to Python 3 to accomodate deprecation of Python 2. The official CheckM release will be updated to v1.1.x on Dec.1, 2019. CheckM v1.1.x will require Python 3 and there are no plans to support Python 2 moving forward. Apologies for any issues this may cause.
-
-If you wish to use the Python 3 port of CheckM now you can find it on the python3_dev branch of this repository.
+CheckM has been ported to Python 3 to accomodate Python 2 reaching [end of life](https://pythonclock.org/) on January 1, 2020. CheckM >=1.1.0 require Python 3 and Python 2 is no longer supported. Apologies for any issues this may cause.
 
 # Installing and using CheckM
->>>>>>> e2dd8565
 
 Massive thanks to [baudrly](https://github.com/baudrly), [Vini Salazar](https://github.com/vinisalazar), and [Asaf Peer](https://github.com/asafpr) for initial Python 2 to 3 porting.
 
